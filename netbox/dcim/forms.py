--- conflicted
+++ resolved
@@ -22,18 +22,8 @@
     SlugField, BOOLEAN_WITH_BLANK_CHOICES, COLOR_CHOICES,
 
 )
-<<<<<<< HEAD
 from virtualization.models import Cluster, ClusterGroup
-from .constants import (
-    CONNECTION_STATUS_CHOICES, CONNECTION_STATUS_CONNECTED, DEVICE_STATUS_CHOICES, IFACE_FF_CHOICES, IFACE_FF_LAG,
-    IFACE_MODE_ACCESS, IFACE_MODE_CHOICES, IFACE_MODE_TAGGED_ALL, IFACE_ORDERING_CHOICES, RACK_FACE_CHOICES,
-    RACK_TYPE_CHOICES, RACK_WIDTH_CHOICES, RACK_WIDTH_19IN, RACK_WIDTH_23IN, SITE_STATUS_CHOICES, SUBDEVICE_ROLE_CHILD,
-    SUBDEVICE_ROLE_PARENT, SUBDEVICE_ROLE_CHOICES,
-)
-=======
-from virtualization.models import Cluster
 from .constants import *
->>>>>>> 9689ba2c
 from .models import (
     Cable, DeviceBay, DeviceBayTemplate, ConsolePort, ConsolePortTemplate, ConsoleServerPort, ConsoleServerPortTemplate,
     Device, DeviceRole, DeviceType, FrontPort, FrontPortTemplate, Interface, InterfaceTemplate, Manufacturer,
