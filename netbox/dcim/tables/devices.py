--- conflicted
+++ resolved
@@ -51,37 +51,6 @@
     return ''
 
 
-<<<<<<< HEAD
-=======
-def get_interface_row_class(record):
-    if not record.enabled:
-        return 'danger'
-    elif record.is_virtual:
-        return 'primary'
-    return get_cabletermination_row_class(record)
-
-
-def get_interface_state_attribute(record):
-    """
-    Get interface enabled state as string to attach to <tr/> DOM element.
-    """
-    if record.enabled:
-        return 'enabled'
-    else:
-        return 'disabled'
-
-
-def get_interface_connected_attribute(record):
-    """
-    Get interface disconnected state as string to attach to <tr/> DOM element.
-    """
-    if record.mark_connected or record.cable:
-        return 'connected'
-    else:
-        return 'disconnected'
-
-
->>>>>>> fea8efa1
 #
 # Device roles
 #
@@ -705,8 +674,7 @@
             'data-virtual': lambda record: "true" if record.is_virtual else "false",
             'data-mark-connected': lambda record: "true" if record.mark_connected else "false",
             'data-cable-status': lambda record: record.cable.status if record.cable else "",
-            'data-type': lambda record: record.type,
-            'data-connected': get_interface_connected_attribute
+            'data-type': lambda record: record.type
         }
 
 
