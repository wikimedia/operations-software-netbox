--- conflicted
+++ resolved
@@ -97,15 +97,9 @@
     class Meta(NetBoxTable.Meta):
         model = Site
         fields = (
-<<<<<<< HEAD
-            'pk', 'id', 'name', 'slug', 'status', 'facility', 'region', 'group', 'tenant', 'asn_count', 'time_zone',
-            'description', 'physical_address', 'shipping_address', 'latitude', 'longitude', 'comments', 'tags',
-            'created', 'last_updated', 'actions',
-=======
             'pk', 'id', 'name', 'slug', 'status', 'facility', 'region', 'group', 'tenant', 'asns', 'asn_count',
-            'time_zone', 'description', 'physical_address', 'shipping_address', 'latitude', 'longitude', 'contact_name',
-            'contact_phone', 'contact_email', 'comments', 'tags', 'created', 'last_updated',
->>>>>>> 1fdc7a91
+            'time_zone', 'description', 'physical_address', 'shipping_address', 'latitude', 'longitude', 'comments',
+            'tags', 'created', 'last_updated', 'actions',
         )
         default_columns = ('pk', 'name', 'status', 'facility', 'region', 'group', 'tenant', 'description')
 
