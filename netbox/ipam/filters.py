import django_filters
import netaddr
from django.core.exceptions import ValidationError
from django.db.models import Q
from netaddr.core import AddrFormatError

from dcim.models import Site, Device, Interface
from extras.filters import CustomFieldFilterSet
from tenancy.filtersets import TenancyFilterSet
from utilities.filters import NameSlugSearchFilterSet, NumericInFilter, TagFilter
from virtualization.models import VirtualMachine
from .constants import IPADDRESS_ROLE_CHOICES, IPADDRESS_STATUS_CHOICES, PREFIX_STATUS_CHOICES, VLAN_STATUS_CHOICES
from .models import Aggregate, IPAddress, Prefix, RIR, Role, Service, VLAN, VLANGroup, VRF


<<<<<<< HEAD
class VRFFilter(CustomFieldFilterSet):
=======
class VRFFilter(TenancyFilterSet, CustomFieldFilterSet):
>>>>>>> f9dba8a7
    id__in = NumericInFilter(
        field_name='id',
        lookup_expr='in'
    )
    q = django_filters.CharFilter(
        method='search',
        label='Search',
    )
    tag = TagFilter()

    def search(self, queryset, name, value):
        if not value.strip():
            return queryset
        return queryset.filter(
            Q(name__icontains=value) |
            Q(rd__icontains=value) |
            Q(description__icontains=value)
        )

    class Meta:
        model = VRF
        fields = ['name', 'rd', 'enforce_unique']


class RIRFilter(NameSlugSearchFilterSet):
    id__in = NumericInFilter(
        field_name='id',
        lookup_expr='in'
    )

    class Meta:
        model = RIR
        fields = ['name', 'slug', 'is_private']


class AggregateFilter(CustomFieldFilterSet):
    id__in = NumericInFilter(
        field_name='id',
        lookup_expr='in'
    )
    q = django_filters.CharFilter(
        method='search',
        label='Search',
    )
    prefix = django_filters.CharFilter(
        method='filter_prefix',
        label='Prefix',
    )
    rir_id = django_filters.ModelMultipleChoiceFilter(
        queryset=RIR.objects.all(),
        label='RIR (ID)',
    )
    rir = django_filters.ModelMultipleChoiceFilter(
        field_name='rir__slug',
        queryset=RIR.objects.all(),
        to_field_name='slug',
        label='RIR (slug)',
    )
    tag = TagFilter()

    class Meta:
        model = Aggregate
        fields = ['family', 'date_added']

    def search(self, queryset, name, value):
        if not value.strip():
            return queryset
        qs_filter = Q(description__icontains=value)
        try:
            prefix = str(netaddr.IPNetwork(value.strip()).cidr)
            qs_filter |= Q(prefix__net_contains_or_equals=prefix)
        except (AddrFormatError, ValueError):
            pass
        return queryset.filter(qs_filter)

    def filter_prefix(self, queryset, name, value):
        if not value.strip():
            return queryset
        try:
            query = str(netaddr.IPNetwork(value).cidr)
            return queryset.filter(prefix=query)
        except ValidationError:
            return queryset.none()


class RoleFilter(NameSlugSearchFilterSet):
    q = django_filters.CharFilter(
        method='search',
        label='Search',
    )

    class Meta:
        model = Role
        fields = ['id', 'name', 'slug']


<<<<<<< HEAD
class PrefixFilter(CustomFieldFilterSet):
=======
class PrefixFilter(TenancyFilterSet, CustomFieldFilterSet):
>>>>>>> f9dba8a7
    id__in = NumericInFilter(
        field_name='id',
        lookup_expr='in'
    )
    q = django_filters.CharFilter(
        method='search',
        label='Search',
    )
    prefix = django_filters.CharFilter(
        method='filter_prefix',
        label='Prefix',
    )
    within = django_filters.CharFilter(
        method='search_within',
        label='Within prefix',
    )
    within_include = django_filters.CharFilter(
        method='search_within_include',
        label='Within and including prefix',
    )
    contains = django_filters.CharFilter(
        method='search_contains',
        label='Prefixes which contain this prefix or IP',
    )
    mask_length = django_filters.NumberFilter(
        method='filter_mask_length',
        label='Mask length',
    )
    vrf_id = django_filters.ModelMultipleChoiceFilter(
        queryset=VRF.objects.all(),
        label='VRF',
    )
    vrf = django_filters.ModelMultipleChoiceFilter(
        field_name='vrf__rd',
        queryset=VRF.objects.all(),
        to_field_name='rd',
        label='VRF (RD)',
    )
    site_id = django_filters.ModelMultipleChoiceFilter(
        queryset=Site.objects.all(),
        label='Site (ID)',
    )
    site = django_filters.ModelMultipleChoiceFilter(
        field_name='site__slug',
        queryset=Site.objects.all(),
        to_field_name='slug',
        label='Site (slug)',
    )
    vlan_id = django_filters.ModelMultipleChoiceFilter(
        queryset=VLAN.objects.all(),
        label='VLAN (ID)',
    )
    vlan_vid = django_filters.NumberFilter(
        field_name='vlan__vid',
        label='VLAN number (1-4095)',
    )
    role_id = django_filters.ModelMultipleChoiceFilter(
        queryset=Role.objects.all(),
        label='Role (ID)',
    )
    role = django_filters.ModelMultipleChoiceFilter(
        field_name='role__slug',
        queryset=Role.objects.all(),
        to_field_name='slug',
        label='Role (slug)',
    )
    status = django_filters.MultipleChoiceFilter(
        choices=PREFIX_STATUS_CHOICES,
        null_value=None
    )
    tag = TagFilter()

    class Meta:
        model = Prefix
        fields = ['family', 'is_pool']

    def search(self, queryset, name, value):
        if not value.strip():
            return queryset
        qs_filter = Q(description__icontains=value)
        try:
            prefix = str(netaddr.IPNetwork(value.strip()).cidr)
            qs_filter |= Q(prefix__net_contains_or_equals=prefix)
        except (AddrFormatError, ValueError):
            pass
        return queryset.filter(qs_filter)

    def filter_prefix(self, queryset, name, value):
        if not value.strip():
            return queryset
        try:
            query = str(netaddr.IPNetwork(value).cidr)
            return queryset.filter(prefix=query)
        except ValidationError:
            return queryset.none()

    def search_within(self, queryset, name, value):
        value = value.strip()
        if not value:
            return queryset
        try:
            query = str(netaddr.IPNetwork(value).cidr)
            return queryset.filter(prefix__net_contained=query)
        except (AddrFormatError, ValueError):
            return queryset.none()

    def search_within_include(self, queryset, name, value):
        value = value.strip()
        if not value:
            return queryset
        try:
            query = str(netaddr.IPNetwork(value).cidr)
            return queryset.filter(prefix__net_contained_or_equal=query)
        except (AddrFormatError, ValueError):
            return queryset.none()

    def search_contains(self, queryset, name, value):
        value = value.strip()
        if not value:
            return queryset
        try:
            # Searching by prefix
            if '/' in value:
                return queryset.filter(prefix__net_contains_or_equals=str(netaddr.IPNetwork(value).cidr))
            # Searching by IP address
            else:
                return queryset.filter(prefix__net_contains=str(netaddr.IPAddress(value)))
        except (AddrFormatError, ValueError):
            return queryset.none()

    def filter_mask_length(self, queryset, name, value):
        if not value:
            return queryset
        return queryset.filter(prefix__net_mask_length=value)


<<<<<<< HEAD
class IPAddressFilter(CustomFieldFilterSet):
=======
class IPAddressFilter(TenancyFilterSet, CustomFieldFilterSet):
>>>>>>> f9dba8a7
    id__in = NumericInFilter(
        field_name='id',
        lookup_expr='in'
    )
    q = django_filters.CharFilter(
        method='search',
        label='Search',
    )
    parent = django_filters.CharFilter(
        method='search_by_parent',
        label='Parent prefix',
    )
    address = django_filters.CharFilter(
        method='filter_address',
        label='Address',
    )
    mask_length = django_filters.NumberFilter(
        method='filter_mask_length',
        label='Mask length',
    )
    vrf_id = django_filters.ModelMultipleChoiceFilter(
        queryset=VRF.objects.all(),
        label='VRF',
    )
    vrf = django_filters.ModelMultipleChoiceFilter(
        field_name='vrf__rd',
        queryset=VRF.objects.all(),
        to_field_name='rd',
        label='VRF (RD)',
    )
    device = django_filters.CharFilter(
        method='filter_device',
        field_name='name',
        label='Device',
    )
    device_id = django_filters.NumberFilter(
        method='filter_device',
        field_name='pk',
        label='Device (ID)',
    )
    virtual_machine_id = django_filters.ModelMultipleChoiceFilter(
        field_name='interface__virtual_machine',
        queryset=VirtualMachine.objects.all(),
        label='Virtual machine (ID)',
    )
    virtual_machine = django_filters.ModelMultipleChoiceFilter(
        field_name='interface__virtual_machine__name',
        queryset=VirtualMachine.objects.all(),
        to_field_name='name',
        label='Virtual machine (name)',
    )
    interface = django_filters.ModelMultipleChoiceFilter(
        field_name='interface__name',
        queryset=Interface.objects.all(),
        to_field_name='name',
        label='Interface (ID)',
    )
    interface_id = django_filters.ModelMultipleChoiceFilter(
        queryset=Interface.objects.all(),
        label='Interface (ID)',
    )
    status = django_filters.MultipleChoiceFilter(
        choices=IPADDRESS_STATUS_CHOICES,
        null_value=None
    )
    role = django_filters.MultipleChoiceFilter(
        choices=IPADDRESS_ROLE_CHOICES
    )
    tag = TagFilter()

    class Meta:
        model = IPAddress
        fields = ['family', 'dns_name']

    def search(self, queryset, name, value):
        if not value.strip():
            return queryset
        qs_filter = (
            Q(dns_name__icontains=value) |
            Q(description__icontains=value) |
            Q(address__istartswith=value)
        )
        return queryset.filter(qs_filter)

    def search_by_parent(self, queryset, name, value):
        value = value.strip()
        if not value:
            return queryset
        try:
            query = str(netaddr.IPNetwork(value.strip()).cidr)
            return queryset.filter(address__net_host_contained=query)
        except (AddrFormatError, ValueError):
            return queryset.none()

    def filter_address(self, queryset, name, value):
        if not value.strip():
            return queryset
        try:
            # Match address and subnet mask
            if '/' in value:
                return queryset.filter(address=value)
            return queryset.filter(address__net_host=value)
        except ValidationError:
            return queryset.none()

    def filter_mask_length(self, queryset, name, value):
        if not value:
            return queryset
        return queryset.filter(address__net_mask_length=value)

    def filter_device(self, queryset, name, value):
        try:
            device = Device.objects.select_related('device_type').get(**{name: value})
            vc_interface_ids = [i['id'] for i in device.vc_interfaces.values('id')]
            return queryset.filter(interface_id__in=vc_interface_ids)
        except Device.DoesNotExist:
            return queryset.none()


class VLANGroupFilter(NameSlugSearchFilterSet):
    site_id = django_filters.ModelMultipleChoiceFilter(
        queryset=Site.objects.all(),
        label='Site (ID)',
    )
    site = django_filters.ModelMultipleChoiceFilter(
        field_name='site__slug',
        queryset=Site.objects.all(),
        to_field_name='slug',
        label='Site (slug)',
    )

    class Meta:
        model = VLANGroup
        fields = ['id', 'name', 'slug']


<<<<<<< HEAD
class VLANFilter(CustomFieldFilterSet):
=======
class VLANFilter(TenancyFilterSet, CustomFieldFilterSet):
>>>>>>> f9dba8a7
    id__in = NumericInFilter(
        field_name='id',
        lookup_expr='in'
    )
    q = django_filters.CharFilter(
        method='search',
        label='Search',
    )
    site_id = django_filters.ModelMultipleChoiceFilter(
        queryset=Site.objects.all(),
        label='Site (ID)',
    )
    site = django_filters.ModelMultipleChoiceFilter(
        field_name='site__slug',
        queryset=Site.objects.all(),
        to_field_name='slug',
        label='Site (slug)',
    )
    group_id = django_filters.ModelMultipleChoiceFilter(
        queryset=VLANGroup.objects.all(),
        label='Group (ID)',
    )
    group = django_filters.ModelMultipleChoiceFilter(
        field_name='group__slug',
        queryset=VLANGroup.objects.all(),
        to_field_name='slug',
        label='Group',
    )
    role_id = django_filters.ModelMultipleChoiceFilter(
        queryset=Role.objects.all(),
        label='Role (ID)',
    )
    role = django_filters.ModelMultipleChoiceFilter(
        field_name='role__slug',
        queryset=Role.objects.all(),
        to_field_name='slug',
        label='Role (slug)',
    )
    status = django_filters.MultipleChoiceFilter(
        choices=VLAN_STATUS_CHOICES,
        null_value=None
    )
    tag = TagFilter()

    class Meta:
        model = VLAN
        fields = ['vid', 'name']

    def search(self, queryset, name, value):
        if not value.strip():
            return queryset
        qs_filter = Q(name__icontains=value) | Q(description__icontains=value)
        try:
            qs_filter |= Q(vid=int(value.strip()))
        except ValueError:
            pass
        return queryset.filter(qs_filter)


class ServiceFilter(django_filters.FilterSet):
    q = django_filters.CharFilter(
        method='search',
        label='Search',
    )
    device_id = django_filters.ModelMultipleChoiceFilter(
        queryset=Device.objects.all(),
        label='Device (ID)',
    )
    device = django_filters.ModelMultipleChoiceFilter(
        field_name='device__name',
        queryset=Device.objects.all(),
        to_field_name='name',
        label='Device (name)',
    )
    virtual_machine_id = django_filters.ModelMultipleChoiceFilter(
        queryset=VirtualMachine.objects.all(),
        label='Virtual machine (ID)',
    )
    virtual_machine = django_filters.ModelMultipleChoiceFilter(
        field_name='virtual_machine__name',
        queryset=VirtualMachine.objects.all(),
        to_field_name='name',
        label='Virtual machine (name)',
    )
    tag = TagFilter()

    class Meta:
        model = Service
        fields = ['id', 'name', 'protocol', 'port']

    def search(self, queryset, name, value):
        if not value.strip():
            return queryset
        qs_filter = Q(name__icontains=value) | Q(description__icontains=value)
        return queryset.filter(qs_filter)<|MERGE_RESOLUTION|>--- conflicted
+++ resolved
@@ -13,11 +13,7 @@
 from .models import Aggregate, IPAddress, Prefix, RIR, Role, Service, VLAN, VLANGroup, VRF
 
 
-<<<<<<< HEAD
-class VRFFilter(CustomFieldFilterSet):
-=======
 class VRFFilter(TenancyFilterSet, CustomFieldFilterSet):
->>>>>>> f9dba8a7
     id__in = NumericInFilter(
         field_name='id',
         lookup_expr='in'
@@ -114,11 +110,7 @@
         fields = ['id', 'name', 'slug']
 
 
-<<<<<<< HEAD
-class PrefixFilter(CustomFieldFilterSet):
-=======
 class PrefixFilter(TenancyFilterSet, CustomFieldFilterSet):
->>>>>>> f9dba8a7
     id__in = NumericInFilter(
         field_name='id',
         lookup_expr='in'
@@ -255,11 +247,7 @@
         return queryset.filter(prefix__net_mask_length=value)
 
 
-<<<<<<< HEAD
-class IPAddressFilter(CustomFieldFilterSet):
-=======
 class IPAddressFilter(TenancyFilterSet, CustomFieldFilterSet):
->>>>>>> f9dba8a7
     id__in = NumericInFilter(
         field_name='id',
         lookup_expr='in'
@@ -396,11 +384,7 @@
         fields = ['id', 'name', 'slug']
 
 
-<<<<<<< HEAD
-class VLANFilter(CustomFieldFilterSet):
-=======
 class VLANFilter(TenancyFilterSet, CustomFieldFilterSet):
->>>>>>> f9dba8a7
     id__in = NumericInFilter(
         field_name='id',
         lookup_expr='in'
