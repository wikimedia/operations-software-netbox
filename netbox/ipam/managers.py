--- conflicted
+++ resolved
@@ -14,8 +14,4 @@
         IP address as a /32 or /128.
         """
         qs = super().get_queryset()
-<<<<<<< HEAD
-        return qs.annotate(host=RawSQL('INET(HOST(ipam_ipaddress.address))', [])).order_by('host')
-=======
-        return qs.order_by('family', Inet(Host('address')))
->>>>>>> 12602a95
+        return qs.order_by(Inet(Host('address')))