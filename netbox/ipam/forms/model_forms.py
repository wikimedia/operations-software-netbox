from django import forms
from django.contrib.contenttypes.models import ContentType
<<<<<<< HEAD
from django.contrib.postgres.forms import IntegerRangeField, SimpleArrayField
from django.core.exceptions import ValidationError
=======
from django.core.exceptions import ObjectDoesNotExist, ValidationError
>>>>>>> 31f167d0
from django.utils.translation import gettext_lazy as _

from dcim.models import Device, Interface, Site
from ipam.choices import *
from ipam.constants import *
from ipam.formfields import IPNetworkFormField
from ipam.models import *
from netbox.forms import NetBoxModelForm
from tenancy.forms import TenancyForm
from utilities.exceptions import PermissionsViolation
from utilities.forms import add_blank_choice
from utilities.forms.fields import (
    CommentField, ContentTypeChoiceField, DynamicModelChoiceField, DynamicModelMultipleChoiceField, NumericArrayField,
    NumericRangeArrayField, SlugField
)
from utilities.forms.rendering import FieldSet, InlineFields, ObjectAttribute, TabbedGroups
from utilities.forms.utils import get_field_value
from utilities.forms.widgets import DatePicker, HTMXSelect
from utilities.templatetags.builtins.filters import bettertitle
from virtualization.models import VirtualMachine, VMInterface

__all__ = (
    'AggregateForm',
    'ASNForm',
    'ASNRangeForm',
    'FHRPGroupForm',
    'FHRPGroupAssignmentForm',
    'IPAddressAssignForm',
    'IPAddressBulkAddForm',
    'IPAddressForm',
    'IPRangeForm',
    'PrefixForm',
    'RIRForm',
    'RoleForm',
    'RouteTargetForm',
    'ServiceForm',
    'ServiceCreateForm',
    'ServiceTemplateForm',
    'VLANForm',
    'VLANGroupForm',
    'VRFForm',
)


class VRFForm(TenancyForm, NetBoxModelForm):
    import_targets = DynamicModelMultipleChoiceField(
        label=_('Import targets'),
        queryset=RouteTarget.objects.all(),
        required=False
    )
    export_targets = DynamicModelMultipleChoiceField(
        label=_('Export targets'),
        queryset=RouteTarget.objects.all(),
        required=False
    )
    comments = CommentField()

    fieldsets = (
        FieldSet('name', 'rd', 'enforce_unique', 'description', 'tags', name=_('VRF')),
        FieldSet('import_targets', 'export_targets', name=_('Route Targets')),
        FieldSet('tenant_group', 'tenant', name=_('Tenancy')),
    )

    class Meta:
        model = VRF
        fields = [
            'name', 'rd', 'enforce_unique', 'import_targets', 'export_targets', 'tenant_group', 'tenant', 'description',
            'comments', 'tags',
        ]
        labels = {
            'rd': "RD",
        }


class RouteTargetForm(TenancyForm, NetBoxModelForm):
    fieldsets = (
        FieldSet('name', 'description', 'tags', name=_('Route Target')),
        FieldSet('tenant_group', 'tenant', name=_('Tenancy')),
    )
    comments = CommentField()

    class Meta:
        model = RouteTarget
        fields = [
            'name', 'tenant_group', 'tenant', 'description', 'comments', 'tags',
        ]


class RIRForm(NetBoxModelForm):
    slug = SlugField()

    fieldsets = (
        FieldSet('name', 'slug', 'is_private', 'description', 'tags', name=_('RIR')),
    )

    class Meta:
        model = RIR
        fields = [
            'name', 'slug', 'is_private', 'description', 'tags',
        ]


class AggregateForm(TenancyForm, NetBoxModelForm):
    rir = DynamicModelChoiceField(
        queryset=RIR.objects.all(),
        label=_('RIR')
    )
    comments = CommentField()

    fieldsets = (
        FieldSet('prefix', 'rir', 'date_added', 'description', 'tags', name=_('Aggregate')),
        FieldSet('tenant_group', 'tenant', name=_('Tenancy')),
    )

    class Meta:
        model = Aggregate
        fields = [
            'prefix', 'rir', 'date_added', 'tenant_group', 'tenant', 'description', 'comments', 'tags',
        ]
        widgets = {
            'date_added': DatePicker(),
        }


class ASNRangeForm(TenancyForm, NetBoxModelForm):
    rir = DynamicModelChoiceField(
        queryset=RIR.objects.all(),
        label=_('RIR'),
    )
    slug = SlugField()
    fieldsets = (
        FieldSet('name', 'slug', 'rir', 'start', 'end', 'description', 'tags', name=_('ASN Range')),
        FieldSet('tenant_group', 'tenant', name=_('Tenancy')),
    )

    class Meta:
        model = ASNRange
        fields = [
            'name', 'slug', 'rir', 'start', 'end', 'tenant_group', 'tenant', 'description', 'tags'
        ]


class ASNForm(TenancyForm, NetBoxModelForm):
    rir = DynamicModelChoiceField(
        queryset=RIR.objects.all(),
        label=_('RIR'),
    )
    sites = DynamicModelMultipleChoiceField(
        queryset=Site.objects.all(),
        label=_('Sites'),
        required=False
    )
    comments = CommentField()

    fieldsets = (
        FieldSet('asn', 'rir', 'sites', 'description', 'tags', name=_('ASN')),
        FieldSet('tenant_group', 'tenant', name=_('Tenancy')),
    )

    class Meta:
        model = ASN
        fields = [
            'asn', 'rir', 'sites', 'tenant_group', 'tenant', 'description', 'comments', 'tags'
        ]
        widgets = {
            'date_added': DatePicker(),
        }

    def __init__(self, data=None, instance=None, *args, **kwargs):
        super().__init__(data=data, instance=instance, *args, **kwargs)

        if self.instance and self.instance.pk is not None:
            self.fields['sites'].initial = self.instance.sites.all().values_list('id', flat=True)

    def save(self, *args, **kwargs):
        instance = super().save(*args, **kwargs)
        instance.sites.set(self.cleaned_data['sites'])
        return instance


class RoleForm(NetBoxModelForm):
    slug = SlugField()

    fieldsets = (
        FieldSet('name', 'slug', 'weight', 'description', 'tags', name=_('Role')),
    )

    class Meta:
        model = Role
        fields = [
            'name', 'slug', 'weight', 'description', 'tags',
        ]


class PrefixForm(TenancyForm, NetBoxModelForm):
    vrf = DynamicModelChoiceField(
        queryset=VRF.objects.all(),
        required=False,
        label=_('VRF')
    )
    site = DynamicModelChoiceField(
        label=_('Site'),
        queryset=Site.objects.all(),
        required=False,
        selector=True,
        null_option='None'
    )
    vlan = DynamicModelChoiceField(
        queryset=VLAN.objects.all(),
        required=False,
        selector=True,
        query_params={
            'available_at_site': '$site',
        },
        label=_('VLAN'),
    )
    role = DynamicModelChoiceField(
        label=_('Role'),
        queryset=Role.objects.all(),
        required=False
    )
    comments = CommentField()

    fieldsets = (
        FieldSet(
            'prefix', 'status', 'vrf', 'role', 'is_pool', 'mark_utilized', 'description', 'tags', name=_('Prefix')
        ),
        FieldSet('site', 'vlan', name=_('Site/VLAN Assignment')),
        FieldSet('tenant_group', 'tenant', name=_('Tenancy')),
    )

    class Meta:
        model = Prefix
        fields = [
            'prefix', 'vrf', 'site', 'vlan', 'status', 'role', 'is_pool', 'mark_utilized', 'tenant_group', 'tenant',
            'description', 'comments', 'tags',
        ]


class IPRangeForm(TenancyForm, NetBoxModelForm):
    vrf = DynamicModelChoiceField(
        queryset=VRF.objects.all(),
        required=False,
        label=_('VRF')
    )
    role = DynamicModelChoiceField(
        label=_('Role'),
        queryset=Role.objects.all(),
        required=False
    )
    comments = CommentField()

    fieldsets = (
        FieldSet(
            'vrf', 'start_address', 'end_address', 'role', 'status', 'mark_utilized', 'description', 'tags',
            name=_('IP Range')
        ),
        FieldSet('tenant_group', 'tenant', name=_('Tenancy')),
    )

    class Meta:
        model = IPRange
        fields = [
            'vrf', 'start_address', 'end_address', 'status', 'role', 'tenant_group', 'tenant', 'mark_utilized',
            'description', 'comments', 'tags',
        ]


class IPAddressForm(TenancyForm, NetBoxModelForm):
    interface = DynamicModelChoiceField(
        queryset=Interface.objects.all(),
        required=False,
        context={
            'parent': 'device',
        },
        selector=True,
        label=_('Interface'),
    )
    vminterface = DynamicModelChoiceField(
        queryset=VMInterface.objects.all(),
        required=False,
        context={
            'parent': 'virtual_machine',
        },
        selector=True,
        label=_('Interface'),
    )
    fhrpgroup = DynamicModelChoiceField(
        queryset=FHRPGroup.objects.all(),
        required=False,
        selector=True,
        label=_('FHRP Group')
    )
    vrf = DynamicModelChoiceField(
        queryset=VRF.objects.all(),
        required=False,
        label=_('VRF')
    )
    nat_inside = DynamicModelChoiceField(
        queryset=IPAddress.objects.all(),
        required=False,
        selector=True,
        label=_('IP Address'),
    )
    primary_for_parent = forms.BooleanField(
        required=False,
        label=_('Make this the primary IP for the device/VM')
    )
    comments = CommentField()

    fieldsets = (
        FieldSet('address', 'status', 'role', 'vrf', 'dns_name', 'description', 'tags', name=_('IP Address')),
        FieldSet('tenant_group', 'tenant', name=_('Tenancy')),
        FieldSet(
            TabbedGroups(
                FieldSet('interface', name=_('Device')),
                FieldSet('vminterface', name=_('Virtual Machine')),
                FieldSet('fhrpgroup', name=_('FHRP Group')),
            ),
            'primary_for_parent', name=_('Assignment')
        ),
        FieldSet('nat_inside', name=_('NAT IP (Inside)')),
    )

    class Meta:
        model = IPAddress
        fields = [
            'address', 'vrf', 'status', 'role', 'dns_name', 'primary_for_parent', 'nat_inside', 'tenant_group',
            'tenant', 'description', 'comments', 'tags',
        ]

    def __init__(self, *args, **kwargs):

        # Initialize helper selectors
        instance = kwargs.get('instance')
        initial = kwargs.get('initial', {}).copy()
        if instance:
            if type(instance.assigned_object) is Interface:
                initial['interface'] = instance.assigned_object
            elif type(instance.assigned_object) is VMInterface:
                initial['vminterface'] = instance.assigned_object
            elif type(instance.assigned_object) is FHRPGroup:
                initial['fhrpgroup'] = instance.assigned_object
        kwargs['initial'] = initial

        super().__init__(*args, **kwargs)

        # Initialize primary_for_parent if IP address is already assigned
        if self.instance.pk and self.instance.assigned_object:
            parent = getattr(self.instance.assigned_object, 'parent_object', None)
            if parent and (
                self.instance.address.version == 4 and parent.primary_ip4_id == self.instance.pk or
                self.instance.address.version == 6 and parent.primary_ip6_id == self.instance.pk
            ):
                self.initial['primary_for_parent'] = True

            if type(instance.assigned_object) is Interface:
                self.fields['interface'].widget.add_query_params({
                    'device_id': instance.assigned_object.device.pk,
                })
            elif type(instance.assigned_object) is VMInterface:
                self.fields['vminterface'].widget.add_query_params({
                    'virtual_machine_id': instance.assigned_object.virtual_machine.pk,
                })

        # Disable object assignment fields if the IP address is designated as primary
        if self.initial.get('primary_for_parent'):
            self.fields['interface'].disabled = True
            self.fields['vminterface'].disabled = True
            self.fields['fhrpgroup'].disabled = True

    def clean(self):
        super().clean()

        # Handle object assignment
        selected_objects = [
            field for field in ('interface', 'vminterface', 'fhrpgroup') if self.cleaned_data[field]
        ]
        if len(selected_objects) > 1:
            raise forms.ValidationError({
                selected_objects[1]: _("An IP address can only be assigned to a single object.")
            })
        elif selected_objects:
            assigned_object = self.cleaned_data[selected_objects[0]]
            if self.instance.pk and self.instance.assigned_object and self.cleaned_data['primary_for_parent'] and assigned_object != self.instance.assigned_object:
                raise ValidationError(
                    _("Cannot reassign IP address while it is designated as the primary IP for the parent object")
                )
            self.instance.assigned_object = assigned_object
        else:
            self.instance.assigned_object = None

        # Primary IP assignment is only available if an interface has been assigned.
        interface = self.cleaned_data.get('interface') or self.cleaned_data.get('vminterface')
        if self.cleaned_data.get('primary_for_parent') and not interface:
            self.add_error(
                'primary_for_parent', _("Only IP addresses assigned to an interface can be designated as primary IPs.")
            )

    def save(self, *args, **kwargs):
        ipaddress = super().save(*args, **kwargs)

        # Assign/clear this IPAddress as the primary for the associated Device/VirtualMachine.
        interface = self.instance.assigned_object
        if type(interface) in (Interface, VMInterface):
            parent = interface.parent_object
            parent.snapshot()
            if self.cleaned_data['primary_for_parent']:
                if ipaddress.address.version == 4:
                    parent.primary_ip4 = ipaddress
                else:
                    parent.primary_ip6 = ipaddress
                parent.save()
            elif ipaddress.address.version == 4 and parent.primary_ip4 == ipaddress:
                parent.primary_ip4 = None
                parent.save()
            elif ipaddress.address.version == 6 and parent.primary_ip6 == ipaddress:
                parent.primary_ip6 = None
                parent.save()

        return ipaddress


class IPAddressBulkAddForm(TenancyForm, NetBoxModelForm):
    vrf = DynamicModelChoiceField(
        queryset=VRF.objects.all(),
        required=False,
        label=_('VRF')
    )

    class Meta:
        model = IPAddress
        fields = [
            'address', 'vrf', 'status', 'role', 'dns_name', 'description', 'tenant_group', 'tenant', 'tags',
        ]


class IPAddressAssignForm(forms.Form):
    vrf_id = DynamicModelChoiceField(
        queryset=VRF.objects.all(),
        required=False,
        label=_('VRF')
    )
    q = forms.CharField(
        required=False,
        label=_('Search'),
    )


class FHRPGroupForm(NetBoxModelForm):

    # Optionally create a new IPAddress along with the FHRPGroup
    ip_vrf = DynamicModelChoiceField(
        queryset=VRF.objects.all(),
        required=False,
        label=_('VRF')
    )
    ip_address = IPNetworkFormField(
        required=False,
        label=_('Address')
    )
    ip_status = forms.ChoiceField(
        choices=add_blank_choice(IPAddressStatusChoices),
        required=False,
        label=_('Status')
    )
    comments = CommentField()

    fieldsets = (
        FieldSet('protocol', 'group_id', 'name', 'description', 'tags', name=_('FHRP Group')),
        FieldSet('auth_type', 'auth_key', name=_('Authentication')),
        FieldSet('ip_vrf', 'ip_address', 'ip_status', name=_('Virtual IP Address'))
    )

    class Meta:
        model = FHRPGroup
        fields = (
            'protocol', 'group_id', 'auth_type', 'auth_key', 'name', 'ip_vrf', 'ip_address', 'ip_status', 'description',
            'comments', 'tags',
        )

    def save(self, *args, **kwargs):
        instance = super().save(*args, **kwargs)
        user = getattr(instance, '_user', None)  # Set under FHRPGroupEditView.alter_object()

        # Check if we need to create a new IPAddress for the group
        if self.cleaned_data.get('ip_address'):
            ipaddress = IPAddress(
                vrf=self.cleaned_data['ip_vrf'],
                address=self.cleaned_data['ip_address'],
                status=self.cleaned_data['ip_status'],
                role=FHRP_PROTOCOL_ROLE_MAPPINGS.get(self.cleaned_data['protocol'], IPAddressRoleChoices.ROLE_VIP),
                assigned_object=instance
            )
            ipaddress.populate_custom_field_defaults()
            ipaddress.save()

            # Check that the new IPAddress conforms with any assigned object-level permissions
            if not IPAddress.objects.restrict(user, 'add').filter(pk=ipaddress.pk).first():
                raise PermissionsViolation()

        return instance

    def clean(self):
        super().clean()

        ip_vrf = self.cleaned_data.get('ip_vrf')
        ip_address = self.cleaned_data.get('ip_address')
        ip_status = self.cleaned_data.get('ip_status')

        if ip_address:
            ip_form = IPAddressForm({
                'address': ip_address,
                'vrf': ip_vrf,
                'status': ip_status,
            })
            if not ip_form.is_valid():
                self.errors.update({
                    f'ip_{field}': error for field, error in ip_form.errors.items()
                })


class FHRPGroupAssignmentForm(forms.ModelForm):
    group = DynamicModelChoiceField(
        label=_('Group'),
        queryset=FHRPGroup.objects.all()
    )

    fieldsets = (
        FieldSet(ObjectAttribute('interface'), 'group', 'priority'),
    )

    class Meta:
        model = FHRPGroupAssignment
        fields = ('group', 'priority')

    def __init__(self, *args, **kwargs):
        super().__init__(*args, **kwargs)

        ipaddresses = self.instance.interface.ip_addresses.all()
        for ipaddress in ipaddresses:
            self.fields['group'].widget.add_query_param('related_ip', ipaddress.pk)

    def clean_group(self):
        group = self.cleaned_data['group']

        conflicting_assignments = FHRPGroupAssignment.objects.filter(
            interface_type=self.instance.interface_type,
            interface_id=self.instance.interface_id,
            group=group
        )
        if self.instance.id:
            conflicting_assignments = conflicting_assignments.exclude(id=self.instance.id)

        if conflicting_assignments.exists():
            raise forms.ValidationError(
                _('Assignment already exists')
            )

        return group


class VLANGroupForm(NetBoxModelForm):
    slug = SlugField()
    scope_type = ContentTypeChoiceField(
        queryset=ContentType.objects.filter(model__in=VLANGROUP_SCOPE_TYPES),
        widget=HTMXSelect(),
        required=False,
        label=_('Scope type')
    )
    scope = DynamicModelChoiceField(
        label=_('Scope'),
        queryset=Site.objects.none(),  # Initial queryset
        required=False,
        disabled=True,
        selector=True
    )
<<<<<<< HEAD
    slug = SlugField()
    vid_ranges = NumericRangeArrayField(
        label=_('VLAN IDs')
    )

    fieldsets = (
        FieldSet('name', 'slug', 'description', 'tags', name=_('VLAN Group')),
        FieldSet('vid_ranges', name=_('Child VLANs')),
        FieldSet(
            'scope_type', 'region', 'sitegroup', 'site', 'location', 'rack', 'clustergroup', 'cluster',
            name=_('Scope')
        ),
=======

    fieldsets = (
        FieldSet('name', 'slug', 'description', 'tags', name=_('VLAN Group')),
        FieldSet('min_vid', 'max_vid', name=_('Child VLANs')),
        FieldSet('scope_type', 'scope', name=_('Scope')),
>>>>>>> 31f167d0
    )

    class Meta:
        model = VLANGroup
        fields = [
<<<<<<< HEAD
            'name', 'slug', 'description', 'scope_type', 'region', 'sitegroup', 'site', 'location', 'rack',
            'clustergroup', 'cluster', 'vid_ranges', 'tags',
=======
            'name', 'slug', 'description', 'min_vid', 'max_vid', 'scope_type', 'scope', 'tags',
>>>>>>> 31f167d0
        ]

    def __init__(self, *args, **kwargs):
        instance = kwargs.get('instance')
        initial = kwargs.get('initial', {})

        if instance is not None and instance.scope:
            initial['scope'] = instance.scope
            kwargs['initial'] = initial

        super().__init__(*args, **kwargs)

        if scope_type_id := get_field_value(self, 'scope_type'):
            try:
                scope_type = ContentType.objects.get(pk=scope_type_id)
                model = scope_type.model_class()
                self.fields['scope'].queryset = model.objects.all()
                self.fields['scope'].widget.attrs['selector'] = model._meta.label_lower
                self.fields['scope'].disabled = False
                self.fields['scope'].label = _(bettertitle(model._meta.verbose_name))
            except ObjectDoesNotExist:
                pass

            if self.instance and scope_type_id != self.instance.scope_type_id:
                self.initial['scope'] = None

    def clean(self):
        super().clean()

        # Assign the selected scope (if any)
        self.instance.scope = self.cleaned_data.get('scope')


class VLANForm(TenancyForm, NetBoxModelForm):
    group = DynamicModelChoiceField(
        queryset=VLANGroup.objects.all(),
        required=False,
        selector=True,
        label=_('VLAN Group')
    )
    site = DynamicModelChoiceField(
        label=_('Site'),
        queryset=Site.objects.all(),
        required=False,
        null_option='None',
        selector=True
    )
    role = DynamicModelChoiceField(
        label=_('Role'),
        queryset=Role.objects.all(),
        required=False
    )
    comments = CommentField()

    class Meta:
        model = VLAN
        fields = [
            'site', 'group', 'vid', 'name', 'status', 'role', 'tenant_group', 'tenant', 'description', 'comments',
            'tags',
        ]


class ServiceTemplateForm(NetBoxModelForm):
    ports = NumericArrayField(
        label=_('Ports'),
        base_field=forms.IntegerField(
            min_value=SERVICE_PORT_MIN,
            max_value=SERVICE_PORT_MAX
        ),
        help_text=_("Comma-separated list of one or more port numbers. A range may be specified using a hyphen.")
    )
    comments = CommentField()

    fieldsets = (
        FieldSet('name', 'protocol', 'ports', 'description', 'tags', name=_('Service Template')),
    )

    class Meta:
        model = ServiceTemplate
        fields = ('name', 'protocol', 'ports', 'description', 'comments', 'tags')


class ServiceForm(NetBoxModelForm):
    device = DynamicModelChoiceField(
        label=_('Device'),
        queryset=Device.objects.all(),
        required=False,
        selector=True
    )
    virtual_machine = DynamicModelChoiceField(
        label=_('Virtual machine'),
        queryset=VirtualMachine.objects.all(),
        required=False,
        selector=True
    )
    ports = NumericArrayField(
        label=_('Ports'),
        base_field=forms.IntegerField(
            min_value=SERVICE_PORT_MIN,
            max_value=SERVICE_PORT_MAX
        ),
        help_text=_("Comma-separated list of one or more port numbers. A range may be specified using a hyphen.")
    )
    ipaddresses = DynamicModelMultipleChoiceField(
        queryset=IPAddress.objects.all(),
        required=False,
        label=_('IP Addresses'),
        query_params={
            'device_id': '$device',
            'virtual_machine_id': '$virtual_machine',
        }
    )
    comments = CommentField()

    fieldsets = (
        FieldSet(
            TabbedGroups(
                FieldSet('device', name=_('Device')),
                FieldSet('virtual_machine', name=_('Virtual Machine')),
            ),
            'name',
            InlineFields('protocol', 'ports', label=_('Port(s)')),
            'ipaddresses', 'description', 'tags', name=_('Service')
        ),
    )

    class Meta:
        model = Service
        fields = [
            'device', 'virtual_machine', 'name', 'protocol', 'ports', 'ipaddresses', 'description', 'comments', 'tags',
        ]


class ServiceCreateForm(ServiceForm):
    service_template = DynamicModelChoiceField(
        label=_('Service template'),
        queryset=ServiceTemplate.objects.all(),
        required=False
    )

    fieldsets = (
        FieldSet(
            TabbedGroups(
                FieldSet('device', name=_('Device')),
                FieldSet('virtual_machine', name=_('Virtual Machine')),
            ),
            TabbedGroups(
                FieldSet('service_template', name=_('From Template')),
                FieldSet('name', 'protocol', 'ports', name=_('Custom')),
            ),
            'ipaddresses', 'description', 'tags', name=_('Service')
        ),
    )

    class Meta(ServiceForm.Meta):
        fields = [
            'device', 'virtual_machine', 'service_template', 'name', 'protocol', 'ports', 'ipaddresses', 'description',
            'comments', 'tags',
        ]

    def __init__(self, *args, **kwargs):
        super().__init__(*args, **kwargs)

        # Fields which may be populated from a ServiceTemplate are not required
        for field in ('name', 'protocol', 'ports'):
            self.fields[field].required = False

    def clean(self):
        super().clean()
        if self.cleaned_data['service_template']:
            # Create a new Service from the specified template
            service_template = self.cleaned_data['service_template']
            self.cleaned_data['name'] = service_template.name
            self.cleaned_data['protocol'] = service_template.protocol
            self.cleaned_data['ports'] = service_template.ports
            if not self.cleaned_data['description']:
                self.cleaned_data['description'] = service_template.description
        elif not all(self.cleaned_data[f] for f in ('name', 'protocol', 'ports')):
            raise forms.ValidationError(_("Must specify name, protocol, and port(s) if not using a service template."))<|MERGE_RESOLUTION|>--- conflicted
+++ resolved
@@ -1,11 +1,6 @@
 from django import forms
 from django.contrib.contenttypes.models import ContentType
-<<<<<<< HEAD
-from django.contrib.postgres.forms import IntegerRangeField, SimpleArrayField
-from django.core.exceptions import ValidationError
-=======
 from django.core.exceptions import ObjectDoesNotExist, ValidationError
->>>>>>> 31f167d0
 from django.utils.translation import gettext_lazy as _
 
 from dcim.models import Device, Interface, Site
@@ -570,6 +565,9 @@
 
 class VLANGroupForm(NetBoxModelForm):
     slug = SlugField()
+    vid_ranges = NumericRangeArrayField(
+        label=_('VLAN IDs')
+    )
     scope_type = ContentTypeChoiceField(
         queryset=ContentType.objects.filter(model__in=VLANGROUP_SCOPE_TYPES),
         widget=HTMXSelect(),
@@ -583,37 +581,17 @@
         disabled=True,
         selector=True
     )
-<<<<<<< HEAD
-    slug = SlugField()
-    vid_ranges = NumericRangeArrayField(
-        label=_('VLAN IDs')
-    )
 
     fieldsets = (
         FieldSet('name', 'slug', 'description', 'tags', name=_('VLAN Group')),
         FieldSet('vid_ranges', name=_('Child VLANs')),
-        FieldSet(
-            'scope_type', 'region', 'sitegroup', 'site', 'location', 'rack', 'clustergroup', 'cluster',
-            name=_('Scope')
-        ),
-=======
-
-    fieldsets = (
-        FieldSet('name', 'slug', 'description', 'tags', name=_('VLAN Group')),
-        FieldSet('min_vid', 'max_vid', name=_('Child VLANs')),
         FieldSet('scope_type', 'scope', name=_('Scope')),
->>>>>>> 31f167d0
     )
 
     class Meta:
         model = VLANGroup
         fields = [
-<<<<<<< HEAD
-            'name', 'slug', 'description', 'scope_type', 'region', 'sitegroup', 'site', 'location', 'rack',
-            'clustergroup', 'cluster', 'vid_ranges', 'tags',
-=======
-            'name', 'slug', 'description', 'min_vid', 'max_vid', 'scope_type', 'scope', 'tags',
->>>>>>> 31f167d0
+            'name', 'slug', 'description', 'vid_ranges', 'scope_type', 'scope', 'tags',
         ]
 
     def __init__(self, *args, **kwargs):
