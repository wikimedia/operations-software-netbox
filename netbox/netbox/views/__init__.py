import platform
import sys
from collections import namedtuple

from django.conf import settings
from django.contrib.contenttypes.models import ContentType
from django.core.cache import cache
from django.http import HttpResponseServerError
from django.shortcuts import redirect, render
from django.template import loader
from django.template.exceptions import TemplateDoesNotExist
<<<<<<< HEAD
=======
from django.urls import reverse
from django.utils.translation import gettext as _
>>>>>>> 18332bdb
from django.views.decorators.csrf import requires_csrf_token
from django.views.defaults import ERROR_500_TEMPLATE_NAME, page_not_found
from django.views.generic import View
from django_tables2 import RequestConfig
from packaging import version
from sentry_sdk import capture_message

from circuits.models import Circuit, Provider
from dcim.models import (
    Cable, ConsolePort, Device, DeviceType, Interface, PowerPanel, PowerFeed, PowerPort, Rack, Site,
)
from extras.models import ObjectChange
from extras.tables import ObjectChangeTable
from ipam.models import Aggregate, IPAddress, IPRange, Prefix, VLAN, VRF
from netbox.forms import SearchForm
<<<<<<< HEAD
from netbox.search import LookupTypes
from netbox.search.backends import search_backend
from netbox.tables import SearchTable
from tenancy.models import Tenant
from utilities.htmx import is_htmx
from utilities.paginator import EnhancedPaginator, get_paginate_count
=======
from netbox.search import SEARCH_TYPES
from tenancy.models import Contact, Tenant
>>>>>>> 18332bdb
from virtualization.models import Cluster, VirtualMachine
from wireless.models import WirelessLAN, WirelessLink


Link = namedtuple('Link', ('label', 'viewname', 'permission', 'count'))


class HomeView(View):
    template_name = 'home.html'

    def get(self, request):
        if settings.LOGIN_REQUIRED and not request.user.is_authenticated:
            return redirect('login')

        console_connections = ConsolePort.objects.restrict(request.user, 'view').prefetch_related('_path').filter(
            _path__is_complete=True
        ).count
        power_connections = PowerPort.objects.restrict(request.user, 'view').prefetch_related('_path').filter(
            _path__is_complete=True
        ).count
        interface_connections = Interface.objects.restrict(request.user, 'view').prefetch_related('_path').filter(
            _path__is_complete=True
        ).count

        def get_count_queryset(model):
            return model.objects.restrict(request.user, 'view').count

        def build_stats():
            org = (
                Link(_('Sites'), 'dcim:site_list', 'dcim.view_site', get_count_queryset(Site)),
                Link(_('Tenants'), 'tenancy:tenant_list', 'tenancy.view_tenant', get_count_queryset(Tenant)),
                Link(_('Contacts'), 'tenancy:contact_list', 'tenancy.view_contact', get_count_queryset(Contact)),
            )
            dcim = (
                Link(_('Racks'), 'dcim:rack_list', 'dcim.view_rack', get_count_queryset(Rack)),
                Link(_('Device Types'), 'dcim:devicetype_list', 'dcim.view_devicetype', get_count_queryset(DeviceType)),
                Link(_('Devices'), 'dcim:device_list', 'dcim.view_device', get_count_queryset(Device)),
            )
            ipam = (
                Link(_('VRFs'), 'ipam:vrf_list', 'ipam.view_vrf', get_count_queryset(VRF)),
                Link(_('Aggregates'), 'ipam:aggregate_list', 'ipam.view_aggregate', get_count_queryset(Aggregate)),
                Link(_('Prefixes'), 'ipam:prefix_list', 'ipam.view_prefix', get_count_queryset(Prefix)),
                Link(_('IP Ranges'), 'ipam:iprange_list', 'ipam.view_iprange', get_count_queryset(IPRange)),
                Link(_('IP Addresses'), 'ipam:ipaddress_list', 'ipam.view_ipaddress', get_count_queryset(IPAddress)),
                Link(_('VLANs'), 'ipam:vlan_list', 'ipam.view_vlan', get_count_queryset(VLAN)),
            )
            circuits = (
                Link(_('Providers'), 'circuits:provider_list', 'circuits.view_provider', get_count_queryset(Provider)),
                Link(_('Circuits'), 'circuits:circuit_list', 'circuits.view_circuit', get_count_queryset(Circuit))
            )
            virtualization = (
                Link(_('Clusters'), 'virtualization:cluster_list', 'virtualization.view_cluster',
                     get_count_queryset(Cluster)),
                Link(_('Virtual Machines'), 'virtualization:virtualmachine_list', 'virtualization.view_virtualmachine',
                     get_count_queryset(VirtualMachine)),
            )
            connections = (
                Link(_('Cables'), 'dcim:cable_list', 'dcim.view_cable', get_count_queryset(Cable)),
                Link(_('Interfaces'), 'dcim:interface_connections_list', 'dcim.view_interface', interface_connections),
                Link(_('Console'), 'dcim:console_connections_list', 'dcim.view_consoleport', console_connections),
                Link(_('Power'), 'dcim:power_connections_list', 'dcim.view_powerport', power_connections),
            )
            power = (
                Link(_('Power Panels'), 'dcim:powerpanel_list', 'dcim.view_powerpanel', get_count_queryset(PowerPanel)),
                Link(_('Power Feeds'), 'dcim:powerfeed_list', 'dcim.view_powerfeed', get_count_queryset(PowerFeed)),
            )
            wireless = (
                Link(_('Wireless LANs'), 'wireless:wirelesslan_list', 'wireless.view_wirelesslan',
                     get_count_queryset(WirelessLAN)),
                Link(_('Wireless Links'), 'wireless:wirelesslink_list', 'wireless.view_wirelesslink',
                     get_count_queryset(WirelessLink)),
            )
            stats = (
                (_('Organization'), org, 'domain'),
                (_('IPAM'), ipam, 'counter'),
                (_('Virtualization'), virtualization, 'monitor'),
                (_('Inventory'), dcim, 'server'),
                (_('Circuits'), circuits, 'transit-connection-variant'),
                (_('Connections'), connections, 'cable-data'),
                (_('Power'), power, 'flash'),
                (_('Wireless'), wireless, 'wifi'),
            )

            return stats

        # Compile changelog table
        changelog = ObjectChange.objects.restrict(request.user, 'view').prefetch_related(
            'user', 'changed_object_type'
        )[:10]
        changelog_table = ObjectChangeTable(changelog, user=request.user)

        # Check whether a new release is available. (Only for staff/superusers.)
        new_release = None
        if request.user.is_staff or request.user.is_superuser:
            latest_release = cache.get('latest_release')
            if latest_release:
                release_version, release_url = latest_release
                if release_version > version.parse(settings.VERSION):
                    new_release = {
                        'version': str(release_version),
                        'url': release_url,
                    }

        return render(request, self.template_name, {
            'search_form': SearchForm(),
            'stats': build_stats(),
            'changelog_table': changelog_table,
            'new_release': new_release,
        })


class SearchView(View):

    def get(self, request):
        results = []
        highlight = None

        # Initialize search form
        form = SearchForm(request.GET) if 'q' in request.GET else SearchForm()

        if form.is_valid():

            # Restrict results by object type
            object_types = []
            for obj_type in form.cleaned_data['obj_types']:
                app_label, model_name = obj_type.split('.')
                object_types.append(ContentType.objects.get_by_natural_key(app_label, model_name))

            lookup = form.cleaned_data['lookup'] or LookupTypes.PARTIAL
            results = search_backend.search(
                form.cleaned_data['q'],
                user=request.user,
                object_types=object_types,
                lookup=lookup
            )

            if form.cleaned_data['lookup'] != LookupTypes.EXACT:
                highlight = form.cleaned_data['q']

        table = SearchTable(results, highlight=highlight)

        # Paginate the table results
        RequestConfig(request, {
            'paginator_class': EnhancedPaginator,
            'per_page': get_paginate_count(request)
        }).configure(table)

        # If this is an HTMX request, return only the rendered table HTML
        if is_htmx(request):
            return render(request, 'htmx/table.html', {
                'table': table,
            })

        return render(request, 'search.html', {
            'form': form,
            'table': table,
        })


class StaticMediaFailureView(View):
    """
    Display a user-friendly error message with troubleshooting tips when a static media file fails to load.
    """
    def get(self, request):
        return render(request, 'media_failure.html', {
            'filename': request.GET.get('filename')
        })


def handler_404(request, exception):
    """
    Wrap Django's default 404 handler to enable Sentry reporting.
    """
    capture_message("Page not found", level="error")

    return page_not_found(request, exception)


@requires_csrf_token
def server_error(request, template_name=ERROR_500_TEMPLATE_NAME):
    """
    Custom 500 handler to provide additional context when rendering 500.html.
    """
    try:
        template = loader.get_template(template_name)
    except TemplateDoesNotExist:
        return HttpResponseServerError('<h1>Server Error (500)</h1>', content_type='text/html')
    type_, error, traceback = sys.exc_info()

    return HttpResponseServerError(template.render({
        'error': error,
        'exception': str(type_),
        'netbox_version': settings.VERSION,
        'python_version': platform.python_version(),
    }))<|MERGE_RESOLUTION|>--- conflicted
+++ resolved
@@ -9,11 +9,7 @@
 from django.shortcuts import redirect, render
 from django.template import loader
 from django.template.exceptions import TemplateDoesNotExist
-<<<<<<< HEAD
-=======
-from django.urls import reverse
 from django.utils.translation import gettext as _
->>>>>>> 18332bdb
 from django.views.decorators.csrf import requires_csrf_token
 from django.views.defaults import ERROR_500_TEMPLATE_NAME, page_not_found
 from django.views.generic import View
@@ -29,20 +25,14 @@
 from extras.tables import ObjectChangeTable
 from ipam.models import Aggregate, IPAddress, IPRange, Prefix, VLAN, VRF
 from netbox.forms import SearchForm
-<<<<<<< HEAD
 from netbox.search import LookupTypes
 from netbox.search.backends import search_backend
 from netbox.tables import SearchTable
-from tenancy.models import Tenant
+from tenancy.models import Contact, Tenant
 from utilities.htmx import is_htmx
 from utilities.paginator import EnhancedPaginator, get_paginate_count
-=======
-from netbox.search import SEARCH_TYPES
-from tenancy.models import Contact, Tenant
->>>>>>> 18332bdb
 from virtualization.models import Cluster, VirtualMachine
 from wireless.models import WirelessLAN, WirelessLink
-
 
 Link = namedtuple('Link', ('label', 'viewname', 'permission', 'count'))
 
