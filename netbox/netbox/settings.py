--- conflicted
+++ resolved
@@ -25,11 +25,7 @@
 # Environment setup
 #
 
-<<<<<<< HEAD
-VERSION = '3.6-beta1'
-=======
-VERSION = '3.5.9-dev'
->>>>>>> 1c9a8ec6
+VERSION = '3.6-beta2'
 
 # Hostname
 HOSTNAME = platform.node()
