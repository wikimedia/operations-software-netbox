{% extends 'generic/object_children.html' %}
{% load helpers %}
<<<<<<< HEAD
{% load render_table from django_tables2 %}
{% load i18n %}

{% block content %}
  {% include 'inc/table_controls_htmx.html' with table_modal="DeviceTable_config" %}
  
  <form action="{% url 'virtualization:cluster_remove_devices' pk=object.pk %}" method="post">
    {% csrf_token %}
    <div class="card">
      <div class="card-body htmx-container table-responsive" id="object_list">
        {% include 'htmx/table.html' %}
      </div>
    </div>
    <div class="noprint bulk-buttons">
      <div class="bulk-button-group">
        {% if perms.virtualization.change_cluster %}
          <button type="submit" name="_remove" class="btn btn-danger btn-sm">
            <span class="mdi mdi-trash-can-outline" aria-hidden="true"></span> {% trans "Remove Devices" %}
          </button>
        {% endif %}
      </div>
    </div>
  </form>
{% endblock content %}

{% block modals %}
  {{ block.super }}
  {% table_config_form table %}
{% endblock modals %}
=======

{% block bulk_delete_controls %}
    {{ block.super }}
    {% if 'bulk_remove_devices' in actions %}
        <button type="submit" name="_remove"
                formaction="{% url 'virtualization:cluster_remove_devices' pk=object.pk %}?return_url={{ return_url }}"
                class="btn btn-danger btn-sm">
            <span class="mdi mdi-trash-can-outline" aria-hidden="true"></span> Remove Devices
        </button>
    {% endif %}
{% endblock bulk_delete_controls %}
>>>>>>> 72e1e8fa
<|MERGE_RESOLUTION|>--- conflicted
+++ resolved
@@ -1,36 +1,5 @@
 {% extends 'generic/object_children.html' %}
-{% load helpers %}
-<<<<<<< HEAD
-{% load render_table from django_tables2 %}
 {% load i18n %}
-
-{% block content %}
-  {% include 'inc/table_controls_htmx.html' with table_modal="DeviceTable_config" %}
-  
-  <form action="{% url 'virtualization:cluster_remove_devices' pk=object.pk %}" method="post">
-    {% csrf_token %}
-    <div class="card">
-      <div class="card-body htmx-container table-responsive" id="object_list">
-        {% include 'htmx/table.html' %}
-      </div>
-    </div>
-    <div class="noprint bulk-buttons">
-      <div class="bulk-button-group">
-        {% if perms.virtualization.change_cluster %}
-          <button type="submit" name="_remove" class="btn btn-danger btn-sm">
-            <span class="mdi mdi-trash-can-outline" aria-hidden="true"></span> {% trans "Remove Devices" %}
-          </button>
-        {% endif %}
-      </div>
-    </div>
-  </form>
-{% endblock content %}
-
-{% block modals %}
-  {{ block.super }}
-  {% table_config_form table %}
-{% endblock modals %}
-=======
 
 {% block bulk_delete_controls %}
     {{ block.super }}
@@ -38,8 +7,7 @@
         <button type="submit" name="_remove"
                 formaction="{% url 'virtualization:cluster_remove_devices' pk=object.pk %}?return_url={{ return_url }}"
                 class="btn btn-danger btn-sm">
-            <span class="mdi mdi-trash-can-outline" aria-hidden="true"></span> Remove Devices
+            <span class="mdi mdi-trash-can-outline" aria-hidden="true"></span> {% trans "Remove Selected" %}
         </button>
     {% endif %}
-{% endblock bulk_delete_controls %}
->>>>>>> 72e1e8fa
+{% endblock bulk_delete_controls %}