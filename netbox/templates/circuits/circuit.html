--- conflicted
+++ resolved
@@ -42,7 +42,6 @@
                             {% else %}
                                 <span class="text-muted">None</span>
                             {% endif %}
-<<<<<<< HEAD
                         </td>
                     </tr>
                     <tr>
@@ -53,7 +52,7 @@
                     </tr>
                     <tr>
                         <th scope="row">Install Date</th>
-                        <td>{{ object.install_date|placeholder }}</td>
+                        <td>{{ object.install_date|annotated_date|placeholder }}</td>
                     </tr>
                     <tr>
                         <th scope="row">Commit Rate</th>
@@ -65,27 +64,6 @@
                     </tr>
                 </table>
             </div>
-=======
-                            <a href="{{ object.tenant.get_absolute_url }}">{{ object.tenant }}</a>
-                        {% else %}
-                            <span class="text-muted">None</span>
-                        {% endif %}
-                    </td>
-                </tr>
-                <tr>
-                    <td>Install Date</td>
-                    <td>{{ object.install_date|annotated_date|placeholder }}</td>
-                </tr>
-                <tr>
-                    <td>Commit Rate</td>
-                    <td>{{ object.commit_rate|humanize_speed|placeholder }}</td>
-                </tr>
-                <tr>
-                    <td>Description</td>
-                    <td>{{ object.description|placeholder }}</td>
-                </tr>
-            </table>
->>>>>>> c5851752
         </div>
         {% include 'inc/custom_fields_panel.html' %}
         {% include 'extras/inc/tags_panel.html' with tags=object.tags.all url='circuits:circuit_list' %}
