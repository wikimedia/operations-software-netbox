{% extends 'generic/object_edit.html' %}
{% load form_helpers %}
{% load helpers %}

{% block form %}
    <div class="field-group">
        <h4>VLAN Group</h4>
        {% render_field form.name %}
        {% render_field form.slug %}
        {% render_field form.description %}
    </div>
<<<<<<< HEAD
    <div class="field-group">
        <h4>Scope</h4>
        {% with virtual_tab_active=form.initial.cluster %}
            <ul class="nav nav-tabs" role="tablist">
                <li class="nav-item" role="presentation">
                    <button
                        role="tab"
                        type="button"
                        id="physical_tab"
                        data-bs-toggle="tab"
                        aria-controls="physical"
                        data-bs-target="#physical"
                        class="nav-link {% if not virtual_tab_active %}active{% endif %}"
                    >
                        Physical
                    </button>
                </li>
                <li class="nav-item" role="presentation">
                    <button
                        role="tab"
                        type="button"
                        id="virtual_tab"
                        data-bs-toggle="tab"
                        aria-controls="virtual"
                        data-bs-target="#virtual"
                        class="nav-link {% if virtual_tab_active %}active{% endif %}"
                    >
                        Virtual
                    </button>
                </li>
            </ul>
            <div class="card my-3">
                <div class="card-body tab-content">
                    <div class="tab-pane{% if not virtual_tab_active %} active{% endif %}" id="physical">
                        {% render_field form.region %}
                        {% render_field form.site_group %}
                        {% render_field form.site %}
                        {% render_field form.location %}
                        {% render_field form.rack %}
                    </div>
                    <div class="tab-pane{% if virtual_tab_active %} active{% endif %}" id="virtual">
                        {% render_field form.cluster_group %}
                        {% render_field form.cluster %}
                    </div>
                    <span class="form-text">The VLAN group will be limited in scope to the most-specific object selected above.</span>
                </div>
            </div>
        {% endwith %}
=======
    <div class="panel panel-default">
        <div class="panel-heading">
            <strong>Scope</strong>
        </div>
        <div class="panel-body">
            {% render_field form.scope_type %}
            {% render_field form.region %}
            {% render_field form.sitegroup %}
            {% render_field form.site %}
            {% render_field form.location %}
            {% render_field form.rack %}
            {% render_field form.clustergroup %}
            {% render_field form.cluster %}
        </div>
>>>>>>> e3f50625
    </div>
    {% if form.custom_fields %}
        <div class="field-group">
            <h4>Custom Fields</h4>
            {% render_custom_fields form %}
        </div>
    {% endif %}
{% endblock %}

{% block javascript %}
<script type="text/javascript">
  // TODO: Employ form field attrs to clean up this mess
  let scope_type = $('#id_scope_type');
  scope_type.change(function() {
    let label = this.options[this.selectedIndex].text;
    if (label.endsWith('region')) {
      $('#id_region').parents('.form-group').show();
      $('#id_sitegroup').parents('.form-group').hide();
      $('#id_site').parents('.form-group').hide();
      $('#id_location').parents('.form-group').hide();
      $('#id_rack').parents('.form-group').hide();
      $('#id_clustergroup').parents('.form-group').hide();
      $('#id_cluster').parents('.form-group').hide();
    } else if (label.endsWith('site group')) {
      $('#id_region').parents('.form-group').hide();
      $('#id_sitegroup').parents('.form-group').show();
      $('#id_site').parents('.form-group').hide();
      $('#id_location').parents('.form-group').hide();
      $('#id_rack').parents('.form-group').hide();
      $('#id_clustergroup').parents('.form-group').hide();
      $('#id_cluster').parents('.form-group').hide();
    } else if (label.endsWith('site')) {
      $('#id_region').parents('.form-group').show();
      $('#id_sitegroup').parents('.form-group').show();
      $('#id_site').parents('.form-group').show();
      $('#id_location').parents('.form-group').hide();
      $('#id_rack').parents('.form-group').hide();
      $('#id_clustergroup').parents('.form-group').hide();
      $('#id_cluster').parents('.form-group').hide();
    } else if (label.endsWith('location')) {
      $('#id_region').parents('.form-group').show();
      $('#id_sitegroup').parents('.form-group').show();
      $('#id_site').parents('.form-group').show();
      $('#id_location').parents('.form-group').show();
      $('#id_rack').parents('.form-group').hide();
      $('#id_clustergroup').parents('.form-group').hide();
      $('#id_cluster').parents('.form-group').hide();
    } else if (label.endsWith('rack')) {
      $('#id_region').parents('.form-group').show();
      $('#id_sitegroup').parents('.form-group').show();
      $('#id_site').parents('.form-group').show();
      $('#id_location').parents('.form-group').show();
      $('#id_rack').parents('.form-group').show();
      $('#id_clustergroup').parents('.form-group').hide();
      $('#id_cluster').parents('.form-group').hide();
    } else if (label.endsWith('cluster group')) {
      $('#id_region').parents('.form-group').hide();
      $('#id_sitegroup').parents('.form-group').hide();
      $('#id_site').parents('.form-group').hide();
      $('#id_location').parents('.form-group').hide();
      $('#id_rack').parents('.form-group').hide();
      $('#id_clustergroup').parents('.form-group').show();
      $('#id_cluster').parents('.form-group').hide();
    } else if (label.endsWith('cluster')) {
      $('#id_region').parents('.form-group').hide();
      $('#id_sitegroup').parents('.form-group').hide();
      $('#id_site').parents('.form-group').hide();
      $('#id_location').parents('.form-group').hide();
      $('#id_rack').parents('.form-group').hide();
      $('#id_clustergroup').parents('.form-group').show();
      $('#id_cluster').parents('.form-group').show();
    } else {
      $('#id_region').parents('.form-group').hide();
      $('#id_sitegroup').parents('.form-group').hide();
      $('#id_site').parents('.form-group').hide();
      $('#id_location').parents('.form-group').hide();
      $('#id_rack').parents('.form-group').hide();
      $('#id_clustergroup').parents('.form-group').hide();
      $('#id_cluster').parents('.form-group').hide();
    }
  });
  scope_type.change();
</script>
{% endblock %}<|MERGE_RESOLUTION|>--- conflicted
+++ resolved
@@ -9,71 +9,16 @@
         {% render_field form.slug %}
         {% render_field form.description %}
     </div>
-<<<<<<< HEAD
     <div class="field-group">
         <h4>Scope</h4>
-        {% with virtual_tab_active=form.initial.cluster %}
-            <ul class="nav nav-tabs" role="tablist">
-                <li class="nav-item" role="presentation">
-                    <button
-                        role="tab"
-                        type="button"
-                        id="physical_tab"
-                        data-bs-toggle="tab"
-                        aria-controls="physical"
-                        data-bs-target="#physical"
-                        class="nav-link {% if not virtual_tab_active %}active{% endif %}"
-                    >
-                        Physical
-                    </button>
-                </li>
-                <li class="nav-item" role="presentation">
-                    <button
-                        role="tab"
-                        type="button"
-                        id="virtual_tab"
-                        data-bs-toggle="tab"
-                        aria-controls="virtual"
-                        data-bs-target="#virtual"
-                        class="nav-link {% if virtual_tab_active %}active{% endif %}"
-                    >
-                        Virtual
-                    </button>
-                </li>
-            </ul>
-            <div class="card my-3">
-                <div class="card-body tab-content">
-                    <div class="tab-pane{% if not virtual_tab_active %} active{% endif %}" id="physical">
-                        {% render_field form.region %}
-                        {% render_field form.site_group %}
-                        {% render_field form.site %}
-                        {% render_field form.location %}
-                        {% render_field form.rack %}
-                    </div>
-                    <div class="tab-pane{% if virtual_tab_active %} active{% endif %}" id="virtual">
-                        {% render_field form.cluster_group %}
-                        {% render_field form.cluster %}
-                    </div>
-                    <span class="form-text">The VLAN group will be limited in scope to the most-specific object selected above.</span>
-                </div>
-            </div>
-        {% endwith %}
-=======
-    <div class="panel panel-default">
-        <div class="panel-heading">
-            <strong>Scope</strong>
-        </div>
-        <div class="panel-body">
-            {% render_field form.scope_type %}
-            {% render_field form.region %}
-            {% render_field form.sitegroup %}
-            {% render_field form.site %}
-            {% render_field form.location %}
-            {% render_field form.rack %}
-            {% render_field form.clustergroup %}
-            {% render_field form.cluster %}
-        </div>
->>>>>>> e3f50625
+        {% render_field form.scope_type %}
+        {% render_field form.region %}
+        {% render_field form.sitegroup %}
+        {% render_field form.site %}
+        {% render_field form.location %}
+        {% render_field form.rack %}
+        {% render_field form.clustergroup %}
+        {% render_field form.cluster %}
     </div>
     {% if form.custom_fields %}
         <div class="field-group">
