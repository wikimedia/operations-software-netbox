{% extends 'layout.html' %} {% load helpers %} {% block header %} 
{{ block.super }} {% if new_release %} {# new_release is set only if the current user is a superuser or staff member #}
<div class="alert alert-info text-center" role="alert">
  <i class="mdi mdi-information-outline"></i>
  A new release is available:
  <a href="{{ new_release.url }}">NetBox v{{ new_release.version }}</a> |
  <a href="https://netbox.readthedocs.io/en/stable/installation/upgrading/"
    >Upgrade instructions</a
  >
</div>
{% endif %} {% endblock %} {%block title %} Home {% endblock %}
{% block content %} {% include 'search_form.html' %}
<div class="row">
<<<<<<< HEAD
  <div class="col-sm-6 col-md-4">
    <div class="panel panel-default">
      <div class="panel-heading">
        <strong>Organization</strong>
      </div>
      <div class="list-group">
        <div class="list-group-item">
          {% if perms.dcim.view_site %}
          <span class="badge pull-right">{{ stats.site_count }}</span>
          <h4 class="list-group-item-heading">
            <a href="{% url 'dcim:site_list' %}">Sites</a>
          </h4>
          {% else %}
          <span class="badge pull-right"><i class="mdi mdi-lock"></i></span>
          <h4 class="list-group-item-heading">Sites</h4>
          {% endif %}
          <p class="list-group-item-text text-muted">Geographic locations</p>
        </div>
        <div class="list-group-item">
          {% if perms.tenancy.view_tenant %}
          <span class="badge pull-right">{{ stats.tenant_count }}</span>
          <h4 class="list-group-item-heading">
            <a href="{% url 'tenancy:tenant_list' %}">Tenants</a>
          </h4>
          {% else %}
          <span class="badge pull-right"><i class="mdi mdi-lock"></i></span>
          <h4 class="list-group-item-heading">Tenants</h4>
          {% endif %}
          <p class="list-group-item-text text-muted">
            Customers or departments
          </p>
        </div>
      </div>
    </div>
    <div class="panel panel-default">
      <div class="panel-heading">
        <strong>DCIM</strong>
      </div>
      <div class="list-group">
        <div class="list-group-item">
          {% if perms.dcim.view_rack %}
          <span class="badge pull-right">{{ stats.rack_count }}</span>
          <h4 class="list-group-item-heading">
            <a href="{% url 'dcim:rack_list' %}">Racks</a>
          </h4>
          {% else %}
          <span class="badge pull-right"><i class="mdi mdi-lock"></i></span>
          <h4 class="list-group-item-heading">Racks</h4>
          {% endif %}
          <p class="list-group-item-text text-muted">
            Equipment racks, optionally organized by group
          </p>
=======
    <div class="col-sm-6 col-md-4">
        <div class="panel panel-default">
            <div class="panel-heading">
                <strong>Organization</strong>
            </div>
            <div class="list-group">
                <div class="list-group-item">
                    {% if perms.dcim.view_site %}
                        <span class="badge pull-right">{{ stats.site_count }}</span>
                        <h4 class="list-group-item-heading"><a href="{% url 'dcim:site_list' %}">Sites</a></h4>
                    {% else %}
                        <span class="badge pull-right"><i class="mdi mdi-lock"></i></span>
                        <h4 class="list-group-item-heading">Sites</h4>
                    {% endif %}
                    <p class="list-group-item-text text-muted">Discrete points of presence</p>
                </div>
                <div class="list-group-item">
                    {% if perms.dcim.view_location %}
                        <span class="badge pull-right">{{ stats.location_count }}</span>
                        <h4 class="list-group-item-heading"><a href="{% url 'dcim:location_list' %}">Locations</a></h4>
                    {% else %}
                        <span class="badge pull-right"><i class="mdi mdi-lock"></i></span>
                        <h4 class="list-group-item-heading">Locations</h4>
                    {% endif %}
                    <p class="list-group-item-text text-muted">Locations within sites</p>
                </div>
                <div class="list-group-item">
                    {% if perms.tenancy.view_tenant %}
                        <span class="badge pull-right">{{ stats.tenant_count }}</span>
                        <h4 class="list-group-item-heading"><a href="{% url 'tenancy:tenant_list' %}">Tenants</a></h4>
                    {% else %}
                        <span class="badge pull-right"><i class="mdi mdi-lock"></i></span>
                        <h4 class="list-group-item-heading">Tenants</h4>
                    {% endif %}
                        <p class="list-group-item-text text-muted">Customers or departments</p>
                    </div>
            </div>
>>>>>>> e3f50625
        </div>
        <div class="list-group-item">
          {% if perms.dcim.view_devicetype %}
          <span class="badge pull-right">{{ stats.devicetype_count }}</span>
          <h4 class="list-group-item-heading">
            <a href="{% url 'dcim:devicetype_list' %}">Device Types</a>
          </h4>
          {% else %}
          <span class="badge pull-right"><i class="mdi mdi-lock"></i></span>
          <h4 class="list-group-item-heading">Device Types</h4>
          {% endif %}
          <p class="list-group-item-text text-muted">
            Physical hardware models by manufacturer
          </p>
        </div>
        <div class="list-group-item">
          {% if perms.dcim.view_device %}
          <span class="badge pull-right">{{ stats.device_count }}</span>
          <h4 class="list-group-item-heading">
            <a href="{% url 'dcim:device_list' %}">Devices</a>
          </h4>
          {% else %}
          <span class="badge pull-right"><i class="mdi mdi-lock"></i></span>
          <h4 class="list-group-item-heading">Devices</h4>
          {% endif %}
          <p class="list-group-item-text text-muted">
            Rack-mounted network equipment, servers, and other devices
          </p>
        </div>
        <div class="list-group-item">
          <h4 class="list-group-item-heading">Connections</h4>
          {% if perms.dcim.view_cable %}
          <span class="badge pull-right">{{ stats.cable_count }}</span>
          <p style="padding-left: 20px;">
            <a href="{% url 'dcim:cable_list' %}">Cables</a>
          </p>
          {% else %}
          <span class="badge pull-right"><i class="mdi mdi-lock"></i></span>
          <p style="padding-left: 20px;">Cables</p>
          {% endif %} {% if perms.dcim.view_interface %}
          <span class="badge pull-right"
            >{{ stats.interface_connections_count }}</span
          >
          <p style="padding-left: 20px;">
            <a href="{% url 'dcim:interface_connections_list' %}">Interfaces</a>
          </p>
          {% else %}
          <span class="badge pull-right"><i class="mdi mdi-lock"></i></span>
          <p style="padding-left: 20px;">Interfaces</p>
          {% endif %} {% if perms.dcim.view_consoleport and
          perms.dcim.view_consoleserverport %}
          <span class="badge pull-right"
            >{{ stats.console_connections_count }}</span
          >
          <p style="padding-left: 20px;">
            <a href="{% url 'dcim:console_connections_list' %}">Console</a>
          </p>
          {% else %}
          <span class="badge pull-right"><i class="mdi mdi-lock"></i></span>
          <p style="padding-left: 20px;">Console</p>
          {% endif %} {% if perms.dcim.view_powerport and
          perms.dcim.view_poweroutlet %}
          <span class="badge pull-right"
            >{{ stats.power_connections_count }}</span
          >
          <p class="list-group-item-text" style="padding-left: 20px;">
            <a href="{% url 'dcim:power_connections_list' %}">Power</a>
          </p>
          {% else %}
          <span class="badge pull-right"><i class="mdi mdi-lock"></i></span>
          <p style="padding-left: 20px;">Power</p>
          {% endif %}
        </div>
      </div>
    </div>
    <div class="panel panel-default">
      <div class="panel-heading">
        <strong>Power</strong>
      </div>
      <div class="list-group">
        <div class="list-group-item">
          {% if perms.dcim.view_powerfeed %}
          <span class="badge pull-right">{{ stats.powerfeed_count }}</span>
          <h4 class="list-group-item-heading">
            <a href="{% url 'dcim:powerfeed_list' %}">Power Feeds</a>
          </h4>
          {% else %}
          <span class="badge pull-right"><i class="mdi mdi-lock"></i></span>
          <h4 class="list-group-item-heading">Power Feeds</h4>
          {% endif %}
          <p class="list-group-item-text text-muted">
            Electrical circuits delivering power from panels
          </p>
        </div>
        <div class="list-group-item">
          {% if perms.dcim.view_powerpanel %}
          <span class="badge pull-right">{{ stats.powerpanel_count }}</span>
          <h4 class="list-group-item-heading">
            <a href="{% url 'dcim:powerpanel_list' %}">Power Panels</a>
          </h4>
          {% else %}
          <span class="badge pull-right"><i class="mdi mdi-lock"></i></span>
          <h4 class="list-group-item-heading">Power Panels</h4>
          {% endif %}
          <p class="list-group-item-text text-muted">
            Electrical panels receiving utility power
          </p>
        </div>
      </div>
    </div>
  </div>
  <div class="col-sm-6 col-md-4">
    <div class="panel panel-default">
      <div class="panel-heading">
        <strong>IPAM</strong>
      </div>
      <div class="list-group">
        <div class="list-group-item">
          {% if perms.ipam.view_vrf %}
          <span class="badge pull-right">{{ stats.vrf_count }}</span>
          <h4 class="list-group-item-heading">
            <a href="{% url 'ipam:vrf_list' %}">VRFs</a>
          </h4>
          {% else %}
          <span class="badge pull-right"><i class="mdi mdi-lock"></i></span>
          <h4 class="list-group-item-heading">VRFs</h4>
          {% endif %}
          <p class="list-group-item-text text-muted">
            Virtual routing and forwarding tables
          </p>
        </div>
        <div class="list-group-item">
          {% if perms.ipam.view_aggregate %}
          <span class="badge pull-right">{{ stats.aggregate_count }}</span>
          <h4 class="list-group-item-heading">
            <a href="{% url 'ipam:aggregate_list' %}">Aggregates</a>
          </h4>
          {% else %}
          <span class="badge pull-right"><i class="mdi mdi-lock"></i></span>
          <h4 class="list-group-item-heading">Aggregates</h4>
          {% endif %}
          <p class="list-group-item-text text-muted">
            Top-level IP allocations
          </p>
        </div>
        <div class="list-group-item">
          {% if perms.ipam.view_prefix %}
          <span class="badge pull-right">{{ stats.prefix_count }}</span>
          <h4 class="list-group-item-heading">
            <a href="{% url 'ipam:prefix_list' %}">Prefixes</a>
          </h4>
          {% else %}
          <span class="badge pull-right"><i class="mdi mdi-lock"></i></span>
          <h4 class="list-group-item-heading">Prefixes</h4>
          {% endif %}
          <p class="list-group-item-text text-muted">
            IPv4 and IPv6 network assignments
          </p>
        </div>
        <div class="list-group-item">
          {% if perms.ipam.view_ipaddress %}
          <span class="badge pull-right">{{ stats.ipaddress_count }}</span>
          <h4 class="list-group-item-heading">
            <a href="{% url 'ipam:ipaddress_list' %}">IP Addresses</a>
          </h4>
          {% else %}
          <span class="badge pull-right"><i class="mdi mdi-lock"></i></span>
          <h4 class="list-group-item-heading">IP Addresses</h4>
          {% endif %}
          <p class="list-group-item-text text-muted">
            Individual IPv4 and IPv6 addresses
          </p>
        </div>
        <div class="list-group-item">
          {% if perms.ipam.view_vlan %}
          <span class="badge pull-right">{{ stats.vlan_count }}</span>
          <h4 class="list-group-item-heading">
            <a href="{% url 'ipam:vlan_list' %}">VLANs</a>
          </h4>
          {% else %}
          <span class="badge pull-right"><i class="mdi mdi-lock"></i></span>
          <h4 class="list-group-item-heading">VLANs</h4>
          {% endif %}
          <p class="list-group-item-text text-muted">
            Layer two domains, identified by VLAN ID
          </p>
        </div>
      </div>
    </div>
    <div class="panel panel-default">
      <div class="panel-heading">
        <strong>Circuits</strong>
      </div>
      <div class="list-group">
        <div class="list-group-item">
          {% if perms.circuits.view_provider %}
          <span class="badge pull-right">{{ stats.provider_count }}</span>
          <h4 class="list-group-item-heading">
            <a href="{% url 'circuits:provider_list' %}">Providers</a>
          </h4>
          {% else %}
          <span class="badge pull-right"><i class="mdi mdi-lock"></i></span>
          <h4 class="list-group-item-heading">Providers</h4>
          {% endif %}
          <p class="list-group-item-text text-muted">
            Organizations which provide circuit connectivity
          </p>
        </div>
        <div class="list-group-item">
          {% if perms.circuits.view_circuit %}
          <span class="badge pull-right">{{ stats.circuit_count }}</span>
          <h4 class="list-group-item-heading">
            <a href="{% url 'circuits:circuit_list' %}">Circuits</a>
          </h4>
          {% else %}
          <span class="badge pull-right"><i class="mdi mdi-lock"></i></span>
          <h4 class="list-group-item-heading">Circuits</h4>
          {% endif %}
          <p class="list-group-item-text text-muted">
            Communication links for Internet transit, peering, and other
            services
          </p>
        </div>
      </div>
    </div>
    <div class="panel panel-default">
      <div class="panel-heading">
        <strong>Virtualization</strong>
      </div>
      <div class="list-group">
        <div class="list-group-item">
          {% if perms.virtualization.view_cluster %}
          <span class="badge pull-right">{{ stats.cluster_count }}</span>
          <h4 class="list-group-item-heading">
            <a href="{% url 'virtualization:cluster_list' %}">Clusters</a>
          </h4>
          {% else %}
          <span class="badge pull-right"><i class="mdi mdi-lock"></i></span>
          <h4 class="list-group-item-heading">Clusters</h4>
          {% endif %}
          <p class="list-group-item-text text-muted">
            Clusters of physical hosts in which VMs reside
          </p>
        </div>
        <div class="list-group-item">
          {% if perms.virtualization.view_virtualmachine %}
          <span class="badge pull-right">{{ stats.virtualmachine_count }}</span>
          <h4 class="list-group-item-heading">
            <a href="{% url 'virtualization:virtualmachine_list' %}"
              >Virtual Machines</a
            >
          </h4>
          {% else %}
          <span class="badge pull-right"><i class="mdi mdi-lock"></i></span>
          <h4 class="list-group-item-heading">Virtual Machines</h4>
          {% endif %}
          <p class="list-group-item-text text-muted">
            Virtual compute instances running inside clusters
          </p>
        </div>
      </div>
    </div>
  </div>
  <div class="col-sm-6 col-md-4">
    <div class="panel panel-default">
      <div class="panel-heading">
        <strong>Secrets</strong>
      </div>
      <div class="list-group">
        <div class="list-group-item">
          {% if perms.secrets.view_secret %}
          <span class="badge pull-right">{{ stats.secret_count }}</span>
          <h4 class="list-group-item-heading">
            <a href="{% url 'secrets:secret_list' %}">Secrets</a>
          </h4>
          {% else %}
          <span class="badge pull-right"><i class="mdi mdi-lock"></i></span>
          <h4 class="list-group-item-heading">Secrets</h4>
          {% endif %}
          <p class="list-group-item-text text-muted">
            Cryptographically secured secret data
          </p>
        </div>
      </div>
    </div>
    <div class="panel panel-default">
      <div class="panel-heading">
        <strong>Reports</strong>
      </div>
      {% if report_results and perms.extras.view_report %}
      <table class="table table-hover panel-body">
        {% for result in report_results %}
        <tr>
          <td>
            <a href="{% url 'extras:report_result' job_result_pk=result.pk %}"
              >{{ result.name }}</a
            >
          </td>
          <td class="text-right">
            <span title="{{ result.created }}"
              >{% include 'extras/inc/job_label.html' %}</span
            >
          </td>
        </tr>
        {% endfor %}
      </table>
      {% elif perms.extras.view_report %}
      <div class="panel-body text-muted">
        None found
      </div>
      {% else %}
      <div class="panel-body text-muted">
        <i class="mdi mdi-lock"></i> No permission
      </div>
      {% endif %}
    </div>
    <div class="panel panel-default">
      <div class="panel-heading">
        <strong>Change Log</strong>
      </div>
      {% if changelog and perms.extras.view_objectchange %}
      <div class="list-group">
        {% for change in changelog %} {% with
        action=change.get_action_display|lower %}
        <div class="list-group-item">
          {% if action == 'created' %}
          <span class="label label-success">Created</span>
          {% elif action == 'updated' %}
          <span class="label label-warning">Modified</span>
          {% elif action == 'deleted' %}
          <span class="label label-danger">Deleted</span>
          {% endif %} {{ change.changed_object_type.name|bettertitle }} {% if
          change.changed_object.get_absolute_url %}
          <a href="{{ change.changed_object.get_absolute_url }}"
            >{{ change.changed_object }}</a
          >
          {% else %} {{ change.changed_object|default:change.object_repr }} {%
          endif %}
          <br />
          <small>
            <span class="text-muted"
              >{{ change.user|default:change.user_name }} -</span
            >
            <a href="{{ change.get_absolute_url }}" class="text-muted"
              >{{ change.time|date:'SHORT_DATETIME_FORMAT' }}</a
            >
          </small>
        </div>
<<<<<<< HEAD
        {% endwith %} {% if forloop.last %}
        <div class="list-group-item text-right">
          <a href="{% url 'extras:objectchange_list' %}">View All Changes</a>
=======
        <div class="panel panel-default">
            <div class="panel-heading">
                <strong>Change Log</strong>
            </div>
            {% if changelog and perms.extras.view_objectchange %}
                <div class="list-group">
                    {% for change in changelog %}
                        {% with action=change.get_action_display|lower %}
                            <div class="list-group-item">
                                <span class="label label-{{ change.get_action_class }}">{{ change.get_action_display }}</span>
                                {{ change.changed_object_type.name|bettertitle }}
                                {% if change.changed_object.get_absolute_url %}
                                    <a href="{{ change.changed_object.get_absolute_url }}">{{ change.changed_object }}</a>
                                {% else %}
                                    {{ change.changed_object|default:change.object_repr }}
                                {% endif %}
                                <br />
                                <small>
                                    <span class="text-muted">{{ change.user|default:change.user_name }} -</span>
                                    <a href="{{ change.get_absolute_url }}" class="text-muted">{{ change.time|date:'SHORT_DATETIME_FORMAT' }}</a>
                                </small>
                            </div>
                        {% endwith %}
                        {% if forloop.last %}
                            <div class="list-group-item text-right">
                                <a href="{% url 'extras:objectchange_list' %}">View All Changes</a>
                            </div>
                        {% endif %}
                    {% endfor %}
                </div>
            {% elif perms.extras.view_objectchange %}
                <div class="panel-body text-muted">
                    No change history found
                </div>
            {% else %}
                <div class="panel-body text-muted">
                    <i class="mdi mdi-lock"></i> No permission
                </div>
            {% endif %}
>>>>>>> e3f50625
        </div>
        {% endif %} {% endfor %}
      </div>
      {% elif perms.extras.view_objectchange %}
      <div class="panel-body text-muted">
        No change history found
      </div>
      {% else %}
      <div class="panel-body text-muted">
        <i class="mdi mdi-lock"></i> No permission
      </div>
      {% endif %}
    </div>
  </div>
</div>
{% endblock %}<|MERGE_RESOLUTION|>--- conflicted
+++ resolved
@@ -11,60 +11,6 @@
 {% endif %} {% endblock %} {%block title %} Home {% endblock %}
 {% block content %} {% include 'search_form.html' %}
 <div class="row">
-<<<<<<< HEAD
-  <div class="col-sm-6 col-md-4">
-    <div class="panel panel-default">
-      <div class="panel-heading">
-        <strong>Organization</strong>
-      </div>
-      <div class="list-group">
-        <div class="list-group-item">
-          {% if perms.dcim.view_site %}
-          <span class="badge pull-right">{{ stats.site_count }}</span>
-          <h4 class="list-group-item-heading">
-            <a href="{% url 'dcim:site_list' %}">Sites</a>
-          </h4>
-          {% else %}
-          <span class="badge pull-right"><i class="mdi mdi-lock"></i></span>
-          <h4 class="list-group-item-heading">Sites</h4>
-          {% endif %}
-          <p class="list-group-item-text text-muted">Geographic locations</p>
-        </div>
-        <div class="list-group-item">
-          {% if perms.tenancy.view_tenant %}
-          <span class="badge pull-right">{{ stats.tenant_count }}</span>
-          <h4 class="list-group-item-heading">
-            <a href="{% url 'tenancy:tenant_list' %}">Tenants</a>
-          </h4>
-          {% else %}
-          <span class="badge pull-right"><i class="mdi mdi-lock"></i></span>
-          <h4 class="list-group-item-heading">Tenants</h4>
-          {% endif %}
-          <p class="list-group-item-text text-muted">
-            Customers or departments
-          </p>
-        </div>
-      </div>
-    </div>
-    <div class="panel panel-default">
-      <div class="panel-heading">
-        <strong>DCIM</strong>
-      </div>
-      <div class="list-group">
-        <div class="list-group-item">
-          {% if perms.dcim.view_rack %}
-          <span class="badge pull-right">{{ stats.rack_count }}</span>
-          <h4 class="list-group-item-heading">
-            <a href="{% url 'dcim:rack_list' %}">Racks</a>
-          </h4>
-          {% else %}
-          <span class="badge pull-right"><i class="mdi mdi-lock"></i></span>
-          <h4 class="list-group-item-heading">Racks</h4>
-          {% endif %}
-          <p class="list-group-item-text text-muted">
-            Equipment racks, optionally organized by group
-          </p>
-=======
     <div class="col-sm-6 col-md-4">
         <div class="panel panel-default">
             <div class="panel-heading">
@@ -102,151 +48,6 @@
                         <p class="list-group-item-text text-muted">Customers or departments</p>
                     </div>
             </div>
->>>>>>> e3f50625
-        </div>
-        <div class="list-group-item">
-          {% if perms.dcim.view_devicetype %}
-          <span class="badge pull-right">{{ stats.devicetype_count }}</span>
-          <h4 class="list-group-item-heading">
-            <a href="{% url 'dcim:devicetype_list' %}">Device Types</a>
-          </h4>
-          {% else %}
-          <span class="badge pull-right"><i class="mdi mdi-lock"></i></span>
-          <h4 class="list-group-item-heading">Device Types</h4>
-          {% endif %}
-          <p class="list-group-item-text text-muted">
-            Physical hardware models by manufacturer
-          </p>
-        </div>
-        <div class="list-group-item">
-          {% if perms.dcim.view_device %}
-          <span class="badge pull-right">{{ stats.device_count }}</span>
-          <h4 class="list-group-item-heading">
-            <a href="{% url 'dcim:device_list' %}">Devices</a>
-          </h4>
-          {% else %}
-          <span class="badge pull-right"><i class="mdi mdi-lock"></i></span>
-          <h4 class="list-group-item-heading">Devices</h4>
-          {% endif %}
-          <p class="list-group-item-text text-muted">
-            Rack-mounted network equipment, servers, and other devices
-          </p>
-        </div>
-        <div class="list-group-item">
-          <h4 class="list-group-item-heading">Connections</h4>
-          {% if perms.dcim.view_cable %}
-          <span class="badge pull-right">{{ stats.cable_count }}</span>
-          <p style="padding-left: 20px;">
-            <a href="{% url 'dcim:cable_list' %}">Cables</a>
-          </p>
-          {% else %}
-          <span class="badge pull-right"><i class="mdi mdi-lock"></i></span>
-          <p style="padding-left: 20px;">Cables</p>
-          {% endif %} {% if perms.dcim.view_interface %}
-          <span class="badge pull-right"
-            >{{ stats.interface_connections_count }}</span
-          >
-          <p style="padding-left: 20px;">
-            <a href="{% url 'dcim:interface_connections_list' %}">Interfaces</a>
-          </p>
-          {% else %}
-          <span class="badge pull-right"><i class="mdi mdi-lock"></i></span>
-          <p style="padding-left: 20px;">Interfaces</p>
-          {% endif %} {% if perms.dcim.view_consoleport and
-          perms.dcim.view_consoleserverport %}
-          <span class="badge pull-right"
-            >{{ stats.console_connections_count }}</span
-          >
-          <p style="padding-left: 20px;">
-            <a href="{% url 'dcim:console_connections_list' %}">Console</a>
-          </p>
-          {% else %}
-          <span class="badge pull-right"><i class="mdi mdi-lock"></i></span>
-          <p style="padding-left: 20px;">Console</p>
-          {% endif %} {% if perms.dcim.view_powerport and
-          perms.dcim.view_poweroutlet %}
-          <span class="badge pull-right"
-            >{{ stats.power_connections_count }}</span
-          >
-          <p class="list-group-item-text" style="padding-left: 20px;">
-            <a href="{% url 'dcim:power_connections_list' %}">Power</a>
-          </p>
-          {% else %}
-          <span class="badge pull-right"><i class="mdi mdi-lock"></i></span>
-          <p style="padding-left: 20px;">Power</p>
-          {% endif %}
-        </div>
-      </div>
-    </div>
-    <div class="panel panel-default">
-      <div class="panel-heading">
-        <strong>Power</strong>
-      </div>
-      <div class="list-group">
-        <div class="list-group-item">
-          {% if perms.dcim.view_powerfeed %}
-          <span class="badge pull-right">{{ stats.powerfeed_count }}</span>
-          <h4 class="list-group-item-heading">
-            <a href="{% url 'dcim:powerfeed_list' %}">Power Feeds</a>
-          </h4>
-          {% else %}
-          <span class="badge pull-right"><i class="mdi mdi-lock"></i></span>
-          <h4 class="list-group-item-heading">Power Feeds</h4>
-          {% endif %}
-          <p class="list-group-item-text text-muted">
-            Electrical circuits delivering power from panels
-          </p>
-        </div>
-        <div class="list-group-item">
-          {% if perms.dcim.view_powerpanel %}
-          <span class="badge pull-right">{{ stats.powerpanel_count }}</span>
-          <h4 class="list-group-item-heading">
-            <a href="{% url 'dcim:powerpanel_list' %}">Power Panels</a>
-          </h4>
-          {% else %}
-          <span class="badge pull-right"><i class="mdi mdi-lock"></i></span>
-          <h4 class="list-group-item-heading">Power Panels</h4>
-          {% endif %}
-          <p class="list-group-item-text text-muted">
-            Electrical panels receiving utility power
-          </p>
-        </div>
-      </div>
-    </div>
-  </div>
-  <div class="col-sm-6 col-md-4">
-    <div class="panel panel-default">
-      <div class="panel-heading">
-        <strong>IPAM</strong>
-      </div>
-      <div class="list-group">
-        <div class="list-group-item">
-          {% if perms.ipam.view_vrf %}
-          <span class="badge pull-right">{{ stats.vrf_count }}</span>
-          <h4 class="list-group-item-heading">
-            <a href="{% url 'ipam:vrf_list' %}">VRFs</a>
-          </h4>
-          {% else %}
-          <span class="badge pull-right"><i class="mdi mdi-lock"></i></span>
-          <h4 class="list-group-item-heading">VRFs</h4>
-          {% endif %}
-          <p class="list-group-item-text text-muted">
-            Virtual routing and forwarding tables
-          </p>
-        </div>
-        <div class="list-group-item">
-          {% if perms.ipam.view_aggregate %}
-          <span class="badge pull-right">{{ stats.aggregate_count }}</span>
-          <h4 class="list-group-item-heading">
-            <a href="{% url 'ipam:aggregate_list' %}">Aggregates</a>
-          </h4>
-          {% else %}
-          <span class="badge pull-right"><i class="mdi mdi-lock"></i></span>
-          <h4 class="list-group-item-heading">Aggregates</h4>
-          {% endif %}
-          <p class="list-group-item-text text-muted">
-            Top-level IP allocations
-          </p>
         </div>
         <div class="list-group-item">
           {% if perms.ipam.view_prefix %}
@@ -451,11 +252,6 @@
             >
           </small>
         </div>
-<<<<<<< HEAD
-        {% endwith %} {% if forloop.last %}
-        <div class="list-group-item text-right">
-          <a href="{% url 'extras:objectchange_list' %}">View All Changes</a>
-=======
         <div class="panel panel-default">
             <div class="panel-heading">
                 <strong>Change Log</strong>
@@ -495,7 +291,6 @@
                     <i class="mdi mdi-lock"></i> No permission
                 </div>
             {% endif %}
->>>>>>> e3f50625
         </div>
         {% endif %} {% endfor %}
       </div>
