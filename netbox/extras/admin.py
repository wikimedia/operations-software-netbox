--- conflicted
+++ resolved
@@ -157,27 +157,10 @@
 
 @admin.register(ExportTemplate, site=admin_site)
 class ExportTemplateAdmin(admin.ModelAdmin):
-<<<<<<< HEAD
-    list_display = ['name', 'content_type', 'description', 'mime_type', 'file_extension']
-    form = ExportTemplateForm
-=======
     list_display = [
         'name', 'content_type', 'description', 'mime_type', 'file_extension',
     ]
     list_filter = [
         'content_type',
     ]
-    form = ExportTemplateForm
-
-
-#
-# Topology maps
-#
-
-@admin.register(TopologyMap, site=admin_site)
-class TopologyMapAdmin(admin.ModelAdmin):
-    list_display = ['name', 'slug', 'site']
-    prepopulated_fields = {
-        'slug': ['name'],
-    }
->>>>>>> a2a83a4a
+    form = ExportTemplateForm