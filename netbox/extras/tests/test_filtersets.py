--- conflicted
+++ resolved
@@ -41,13 +41,9 @@
                 required=True,
                 weight=100,
                 filter_logic=CustomFieldFilterLogicChoices.FILTER_LOOSE,
-<<<<<<< HEAD
                 ui_visible=CustomFieldUIVisibleChoices.ALWAYS,
-                ui_editable=CustomFieldUIEditableChoices.YES
-=======
-                ui_visibility=CustomFieldVisibilityChoices.VISIBILITY_READ_WRITE,
+                ui_editable=CustomFieldUIEditableChoices.YES,
                 description='foobar1'
->>>>>>> 0c067255
             ),
             CustomField(
                 name='Custom Field 2',
@@ -55,13 +51,9 @@
                 required=False,
                 weight=200,
                 filter_logic=CustomFieldFilterLogicChoices.FILTER_EXACT,
-<<<<<<< HEAD
                 ui_visible=CustomFieldUIVisibleChoices.IF_SET,
-                ui_editable=CustomFieldUIEditableChoices.NO
-=======
-                ui_visibility=CustomFieldVisibilityChoices.VISIBILITY_READ_ONLY,
+                ui_editable=CustomFieldUIEditableChoices.NO,
                 description='foobar2'
->>>>>>> 0c067255
             ),
             CustomField(
                 name='Custom Field 3',
@@ -69,13 +61,9 @@
                 required=False,
                 weight=300,
                 filter_logic=CustomFieldFilterLogicChoices.FILTER_DISABLED,
-<<<<<<< HEAD
                 ui_visible=CustomFieldUIVisibleChoices.HIDDEN,
-                ui_editable=CustomFieldUIEditableChoices.HIDDEN
-=======
-                ui_visibility=CustomFieldVisibilityChoices.VISIBILITY_HIDDEN,
+                ui_editable=CustomFieldUIEditableChoices.HIDDEN,
                 description='foobar3'
->>>>>>> 0c067255
             ),
             CustomField(
                 name='Custom Field 4',
