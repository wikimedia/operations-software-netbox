--- conflicted
+++ resolved
@@ -1,4 +1,3 @@
-<<<<<<< HEAD
 @import 'variables';
 
 // Tabler & vendors
@@ -21,1122 +20,6 @@
 
 // Custom styling
 @import 'custom/code';
+@import 'custom/interfaces';
 @import 'custom/markdown';
-@import 'custom/misc';
-=======
-// NetBox-specific Styles and Overrides.
-
-@use 'sass:map';
-@use 'sass:math';
-@import './sidenav';
-@import './overrides';
-@import './utilities';
-@import './variables';
-
-@each $color, $value in $theme-colors {
-  // Override CSS values on each theme color.
-
-  // Use Bootstrap's method of coloring alert links to appropriately color close buttons within
-  // another colored element.
-  // See: https://github.com/twbs/bootstrap/blob/2bdbb42dcf6bfb99b5e9e5444d9e64589eb8c08f/scss/_alert.scss#L50-L52
-  // See: https://github.com/twbs/bootstrap/blob/2bdbb42dcf6bfb99b5e9e5444d9e64589eb8c08f/scss/_close.scss#L12
-  $shifted-bg: shift-color($value, $alert-bg-scale);
-  $shifted-color: shift-color($value, $alert-color-scale);
-
-  @if (contrast-ratio($shifted-bg, $shifted-color) < $min-contrast-ratio) {
-    $shifted-color: mix($value, color-contrast($shifted-bg), abs($alert-color-scale));
-  }
-
-  $btn-close-bg: url("data:image/svg+xml,<svg xmlns='http://www.w3.org/2000/svg' viewBox='0 0 16 16' fill='#{$shifted-color}'><path d='M.293.293a1 1 0 011.414 0L8 6.586 14.293.293a1 1 0 111.414 1.414L9.414 8l6.293 6.293a1 1 0 01-1.414 1.414L8 9.414l-6.293 6.293a1 1 0 01-1.414-1.414L6.586 8 .293 1.707a1 1 0 010-1.414z'/></svg>");
-  .bg-#{$color} button.btn-close {
-    background: transparent escape-svg($btn-close-bg) center / $btn-close-width auto no-repeat;
-  }
-
-  .btn.btn-ghost-#{$color} {
-    color: $value;
-    &:hover {
-      background-color: rgba($value, 0.12);
-    }
-  }
-
-  // Use Bootstrap's method of coloring the .alert-link class automatically.
-  // See: https://github.com/twbs/bootstrap/blob/2bdbb42dcf6bfb99b5e9e5444d9e64589eb8c08f/scss/_alert.scss#L50-L52
-
-  .alert.alert-#{$color},
-  .table-#{$color} {
-    // Exclude buttons.
-    a:not(.btn) {
-      font-weight: $font-weight-bold;
-      color: $shifted-color;
-    }
-    // Apply a border to buttons contained within colored elements, if they're not already a
-    // bordered button class.
-    .btn:not([class*='btn-outline']) {
-      border-color: $gray-700;
-    }
-  }
-
-  // Toasts required a slightly different approach because the background color isn't "shifted",
-  // it's the direct theme color.
-  .toast.bg-#{$color} {
-    $shifted-color: shift-color($value, $alert-color-scale);
-
-    @if (contrast-ratio($value, $shifted-color) < $min-contrast-ratio) {
-      $shifted-color: mix($value, color-contrast($value), abs($alert-color-scale));
-    }
-    a:not(.btn) {
-      font-weight: $font-weight-bold;
-      color: $shifted-color;
-    }
-  }
-
-  // Use proper contrasting color foreground color for special components.
-  .badge,
-  .toast,
-  .toast-header,
-  .progress-bar {
-    &.bg-#{$color} {
-      color: color-contrast($value);
-    }
-  }
-}
-
-// Ensure progress bars (utilization graph) in tables aren't too narrow to display the percentage.
-table td > .progress {
-  min-width: 6rem;
-}
-
-// Override Bootstrap form-control font-size when contained by .small element.
-.small .form-control {
-  font-size: $font-size-sm;
-}
-
-// Automatically space out adjacent columns, but not within card bodies.
-:not(.card-body) > .col:not(:last-child):not(:only-child) {
-  margin-bottom: $spacer;
-}
-
-.nav-mobile {
-  display: none;
-  flex-direction: column;
-  align-items: center;
-  justify-content: space-between;
-  width: 100%;
-
-  @include media-breakpoint-down(lg) {
-    display: flex;
-  }
-
-  .nav-mobile-top {
-    display: flex;
-    align-items: center;
-    justify-content: space-between;
-    width: 100%;
-  }
-}
-
-.card > .table.table-flush {
-  margin-bottom: 0;
-  overflow: hidden;
-  border-bottom-right-radius: $card-border-radius;
-  border-bottom-left-radius: $card-border-radius;
-
-  thead th[scope='col'] {
-    padding-top: map.get($spacers, 3);
-    padding-bottom: map.get($spacers, 3);
-    text-transform: uppercase;
-    vertical-align: middle;
-    background-color: $table-flush-header-bg;
-    border-top: 1px solid $card-border-color;
-    border-bottom-color: $card-border-color;
-  }
-
-  th,
-  td {
-    padding-right: map.get($spacers, 4) !important;
-    padding-left: map.get($spacers, 4) !important;
-    border-right: 0;
-    border-left: 0;
-  }
-  tr[class] {
-    border-color: $card-border-color !important;
-    &:last-of-type {
-      border-bottom-color: transparent !important;
-      border-bottom-right-radius: $card-border-radius;
-      border-bottom-left-radius: $card-border-radius;
-    }
-  }
-}
-
-// Primarily used for the new release notification, but could be used for other alerts as needed.
-// Wrap any alerts in .header-alert-container to ensure the layout is consistent.
-.header-alert-container {
-  // Center-align the alert(s).
-  display: flex;
-  align-items: center;
-  justify-content: center;
-  // Apply the same spacing that's applied to the #content div's first child (.px-3).
-  padding: 0 $spacer;
-
-  // By default, alerts inside .header-alert-container should take up the full width.
-  .alert {
-    width: 100%;
-
-    // Adjust the max-width for larger screens so there's not a big ugly blue blob taking up the
-    // entire screen.
-    @include media-breakpoint-up(md) {
-      max-width: 75%;
-    }
-    @include media-breakpoint-up(lg) {
-      max-width: 50%;
-    }
-  }
-}
-
-.alert {
-  code {
-    color: $gray-600;
-  }
-}
-
-span.profile-button .dropdown-menu {
-  right: 0;
-  left: auto;
-  display: block !important;
-  margin-top: 0.5rem;
-  box-shadow: $box-shadow;
-  transition: opacity 0.2s ease-in-out;
-
-  &:not(.show) {
-    pointer-events: none;
-    opacity: 0;
-  }
-  &.show {
-    pointer-events: auto;
-    opacity: 1;
-  }
-}
-
-div#advanced-search-content div.card div.card-body div.col:not(:last-child) {
-  margin-right: 1rem;
-}
-
-table {
-  td {
-    a {
-      text-decoration: none;
-      &:hover {
-        text-decoration: underline;
-      }
-    }
-    .dropdown {
-      // Presence of 'overflow: scroll' on a table causes dropdowns to be improperly hidden when
-      // opened. See: https://github.com/twbs/bootstrap/issues/24251
-      position: static;
-    }
-  }
-  th {
-    a,
-    a:hover {
-      color: $body-color;
-      text-decoration: none;
-    }
-  }
-
-  td,
-  th {
-    font-size: $font-size-sm;
-    line-height: $line-height-sm;
-    vertical-align: middle;
-    &.min-width {
-      width: 1%;
-    }
-    .form-check-input {
-      // Ensure checkboxes aren't too small inside object tables.
-      margin-top: 0.125em;
-      font-size: $font-size-base;
-    }
-
-    .btn-sm {
-      line-height: $line-height-xs;
-    }
-
-    p {
-      // Remove spacing from paragraph elements within tables.
-      margin-bottom: 0.5em;
-    }
-
-    p:last-child {
-      margin-bottom: 0;
-    }
-  }
-
-  th.asc > a::after {
-    content: '\f0140';
-    font-family: 'Material Design Icons';
-  }
-
-  th.desc > a::after {
-    content: '\f0143';
-    font-family: 'Material Design Icons';
-  }
-
-  &.table > :not(caption) > * > * {
-    padding-right: $table-cell-padding-x-sm !important;
-    padding-left: $table-cell-padding-x-sm !important;
-  }
-
-  &.object-list {
-    th {
-      font-size: $font-size-xs;
-      line-height: $line-height-xs;
-      vertical-align: bottom;
-    }
-  }
-
-  &.attr-table {
-    th {
-      font-weight: normal;
-      width: 25%;
-    }
-  }
-}
-
-div.title-container {
-  display: flex;
-  // On small screens, `flex-direction: column;` ensures the control buttons don't appear on the
-  // same line as the title, but rather break to the next line.
-  flex-direction: column;
-  flex-wrap: wrap;
-  justify-content: space-between;
-
-  @include media-breakpoint-up(lg) {
-    // On large screens, `flex-direction: row;` allows the control buttons to appear vertically
-    // aligned with the title.
-    flex-direction: row;
-  }
-
-  #content-title {
-    display: flex;
-    flex: 1 0;
-    flex-direction: column;
-    padding-bottom: map.get($spacers, 2);
-  }
-}
-
-// Object list control buttons (Add/Clone/Import/Export)
-.controls {
-  margin-bottom: map.get($spacers, 2);
-
-  @media print {
-    // Never print controls. Use this over the .noprint utility so plugin authors don't need to
-    // remember to add the class.
-    display: none !important;
-  }
-
-  // Each group of buttons.
-  .control-group {
-    display: flex;
-    flex-wrap: wrap;
-    // Left-align controls on mobile.
-    justify-content: flex-start;
-
-    // Right-align controls on larger screens.
-    @include media-breakpoint-up(lg) {
-      justify-content: flex-end;
-    }
-
-    > * {
-      // Pad each control button.
-      margin: map.get($spacers, 1);
-
-      &:first-child {
-        // Don't pad the left side of the first control button.
-        margin-left: 0;
-      }
-
-      &:last-child {
-        // Don't pad the right side of the last control button.
-        margin-right: 0;
-      }
-    }
-  }
-}
-
-.object-subtitle {
-  display: block;
-  font-size: $font-size-sm;
-  color: $text-muted;
-
-  @include media-breakpoint-up(md) {
-    display: inline-block;
-  }
-
-  > span {
-    display: block;
-
-    // Hide the separator on small screens.
-    &.separator {
-      display: none;
-    }
-
-    &,
-    &.separator {
-      @include media-breakpoint-up(md) {
-        display: inline-block;
-      }
-    }
-  }
-}
-
-// Global Search
-nav.search {
-  // Don't overtake dropdowns
-  z-index: 999;
-  justify-content: center;
-  background-color: $navbar-light-color;
-
-  .search-container {
-    display: flex;
-    width: 100%;
-
-    @include media-breakpoint-down(lg) {
-      display: none;
-    }
-  }
-
-  // Search Input & Selected Object Value & Object Selector
-  .input-group {
-    // Selected Object
-    .search-obj-selected {
-      border-color: $input-border-color;
-    }
-
-    // Object Selector Dropdown Button
-    .dropdown-toggle {
-      // Generate the same styles as a regular Bootstrap button.
-      @include button-variant($input-group-addon-bg, $input-border-color);
-      margin-left: 0;
-      font-weight: $input-group-addon-font-weight;
-      line-height: $input-line-height;
-      color: $input-group-addon-color;
-      background-color: $input-group-addon-bg;
-      border: $input-border-width solid $input-border-color;
-      @include border-radius($input-border-radius);
-      border-left: 1px solid var(--nbx-search-filter-border-left-color);
-
-      &:focus {
-        box-shadow: unset !important;
-      }
-      // Don't show the dropdown icon — the filter icon is basically the same thing.
-      &:after {
-        display: none;
-      }
-    }
-
-    // Object Selector Dropdown Menu
-    .search-obj-selector {
-      // Limit the height and enable scrolling on mobile devices.
-      max-height: 70vh;
-      overflow-y: auto;
-
-      .dropdown-item,
-      .dropdown-header {
-        font-size: $font-size-sm;
-      }
-
-      .dropdown-header {
-        text-transform: uppercase;
-      }
-    }
-  }
-}
-
-// Styles for the quicksearch and its clear button;
-// Overrides input-group styles and adds transition effects
-.quicksearch {
-  input[type='search'] {
-    border-radius: $border-radius !important;
-  }
-
-  button {
-    margin-left: -32px !important;
-    z-index: 100 !important;
-    outline: none !important;
-    border-radius: $border-radius !important;
-    transition: visibility 0s, opacity 0.2s linear;
-  }
-
-  button :hover {
-    opacity: 50%;
-    transition: visibility 0s, opacity 0.1s linear;
-  }
-}
-
-main.layout {
-  display: flex;
-  flex-wrap: nowrap;
-  height: 100vh;
-  height: -webkit-fill-available;
-  max-height: 100vh;
-  overflow-x: auto;
-  overflow-y: hidden;
-
-  // Override styles when printing. Fixes issue where only the first page is visible when printing.
-  @media print {
-    position: static !important;
-    display: block !important;
-    height: 100%;
-    overflow-x: visible !important;
-    overflow-y: visible !important;
-  }
-}
-
-main.login-container {
-  display: flex;
-  flex-direction: column;
-  align-items: center;
-  justify-content: center;
-  width: 100%;
-  max-width: 100vw;
-  height: calc(100vh - 4rem);
-  padding-top: 40px;
-  padding-bottom: 40px;
-
-  + footer.footer button.color-mode-toggle {
-    color: var(--nbx-color-mode-toggle-color);
-  }
-}
-
-.footer {
-  background-color: $tab-content-bg;
-  padding: 0;
-  .nav-link {
-    padding: 0.5rem;
-  }
-
-  @include media-breakpoint-down(md) {
-    // Pad the bottom of the footer on mobile devices to account for mobile browser controls.
-    margin-bottom: 8rem;
-  }
-}
-
-footer.login-footer {
-  height: 4rem;
-  margin-top: auto;
-
-  .container-fluid {
-    display: flex;
-    justify-content: flex-end;
-    padding: $container-padding-x $grid-gutter-width;
-  }
-}
-
-h1.accordion-item-title,
-h2.accordion-item-title,
-h3.accordion-item-title,
-h4.accordion-item-title,
-h5.accordion-item-title,
-h6.accordion-item-title {
-  padding: 0.25rem 0.5rem;
-  font-size: $font-size-sm;
-  font-weight: $font-weight-bold;
-  color: var(--nbx-sidebar-title-color);
-  text-transform: uppercase;
-}
-
-.form-login {
-  width: 100%;
-  max-width: 330px;
-  padding: 15px;
-
-  input:focus {
-    z-index: 1;
-  }
-
-  input[type='text'] {
-    margin-bottom: -1px;
-    border-bottom-right-radius: 0;
-    border-bottom-left-radius: 0;
-  }
-  input[type='password'] {
-    margin-bottom: 10px;
-    border-top-left-radius: 0;
-    border-top-right-radius: 0;
-  }
-
-  .form-control {
-    position: relative;
-    box-sizing: border-box;
-    height: auto;
-    padding: 10px;
-    font-size: 16px;
-  }
-}
-
-.navbar {
-  border-bottom: 1px solid $border-color;
-}
-
-.navbar-brand {
-  padding-top: 0.75rem;
-  padding-bottom: 0.75rem;
-  font-size: 1rem;
-}
-
-nav.nav.nav-pills {
-  .nav-item.nav-link {
-    padding: 0.25rem 0.5rem;
-    font-size: $font-size-sm;
-    border-radius: $border-radius;
-
-    &:hover {
-      color: $accordion-button-active-color;
-      background-color: $accordion-button-active-bg;
-    }
-  }
-}
-
-// Ensure the content container is full-height, and that the content block is also full height so
-// that the footer is always at the bottom.
-div.content-container {
-  position: relative;
-  display: flex;
-  flex-direction: column;
-  width: calc(100% - #{$sidenav-width-closed});
-  min-height: 100vh;
-  overflow-x: hidden;
-  overflow-y: auto;
-
-  // Don't show an outline when the content container is focused.
-  &:focus,
-  &:focus-visible {
-    outline: 0;
-  }
-
-  div.content {
-    background-color: $tab-content-bg;
-    flex: 1;
-  }
-
-  @include media-breakpoint-down(lg) {
-    width: 100%;
-  }
-
-  // Make the content full-width when printing.
-  @media print {
-    width: 100% !important;
-    margin-left: 0 !important;
-  }
-}
-
-// Prevent scrolling of body content when nav menu is open on mobile.
-.sidebar.collapse.show ~ .content-container > .content {
-  @media (max-width: map.get($grid-breakpoints, 'md')) {
-    position: fixed;
-    top: 0;
-    left: 0;
-    overflow-y: hidden;
-  }
-}
-
-.tooltip {
-  pointer-events: none;
-}
-
-span.color-label {
-  display: block;
-  width: 5rem;
-  height: 1rem;
-  padding: $badge-padding-y $badge-padding-x;
-  border: 1px solid #303030;
-  border-radius: $border-radius;
-  box-shadow: $box-shadow-sm;
-}
-
-.badge a {
-  color: inherit;
-}
-
-.btn {
-  white-space: nowrap;
-}
-
-.card {
-  box-shadow: $box-shadow-sm;
-
-  .card-header {
-    padding: $card-cap-padding-x;
-    color: var(--nbx-body-color);
-    border-bottom: none;
-  }
-
-  .card-header + .card-body {
-    padding-top: 0;
-  }
-
-  .card-body.small .form-control,
-  .card-body.small .form-select {
-    font-size: $input-font-size-sm;
-  }
-
-  .card-divider {
-    width: 100%;
-    height: 1px;
-    margin: $hr-margin-y 0;
-    border-top: 1px solid $card-border-color;
-    opacity: $hr-opacity;
-  }
-
-  // Remove shadow when printing.
-  @media print {
-    box-shadow: unset !important;
-  }
-}
-
-.form-floating {
-  position: relative;
-
-  > .input-group > .form-control,
-  > .input-group > .form-select {
-    height: $form-floating-height;
-    padding: $form-floating-padding-y $form-floating-padding-x;
-  }
-
-  > .input-group > label {
-    position: absolute;
-    top: 0;
-    left: 0;
-    height: 100%; // allow textareas
-    padding: $form-floating-padding-y $form-floating-padding-x;
-    pointer-events: none;
-    border: $input-border-width solid transparent; // Required for aligning label's text with the input as it affects inner box model
-    transform-origin: 0 0;
-    @include transition($form-floating-transition);
-  }
-
-  > .input-group > .form-control {
-    &::placeholder {
-      color: transparent;
-    }
-
-    &:focus,
-    &:not(:placeholder-shown) {
-      padding-top: $form-floating-input-padding-t;
-      padding-bottom: $form-floating-input-padding-b;
-    }
-    // Duplicated because `:-webkit-autofill` invalidates other selectors when grouped
-    &:-webkit-autofill {
-      padding-top: $form-floating-input-padding-t;
-      padding-bottom: $form-floating-input-padding-b;
-    }
-  }
-
-  > .input-group > .form-select,
-  > .choices > .choices__inner,
-  > .ss-main span.placeholder, // SlimSelect Single
-  > .ss-main div.ss-values // SlimSelect Multiple
-  {
-    padding-top: $form-floating-input-padding-t;
-    padding-bottom: $form-floating-input-padding-b;
-  }
-
-  > .input-group > .form-control:focus,
-  > .input-group > .form-control:not(:placeholder-shown),
-  > .input-group > .form-select,
-  > .choices,
-  > .ss-main {
-    ~ label {
-      opacity: $form-floating-label-opacity;
-      transform: $form-floating-label-transform;
-      z-index: 4;
-    }
-  }
-  // Duplicated because `:-webkit-autofill` invalidates other selectors when grouped
-  > .input-group > .form-control:-webkit-autofill {
-    ~ label {
-      z-index: 4;
-      opacity: $form-floating-label-opacity;
-      transform: $form-floating-label-transform;
-    }
-  }
-}
-
-.form-object-edit {
-  margin: 0 auto;
-  max-width: 800px;
-}
-
-textarea.form-control[rows='10'] {
-  height: 18rem;
-}
-
-textarea.markdown,
-textarea.form-control[name='csv'] {
-  font-family: $font-family-monospace;
-}
-
-.card:not(:only-of-type) {
-  margin-bottom: $spacer;
-}
-
-.stat-btn {
-  min-width: $spacer * 3;
-}
-
-nav.breadcrumb-container {
-  width: fit-content;
-  padding: $badge-padding-y $badge-padding-x;
-  font-size: $font-size-sm;
-
-  ol.breadcrumb {
-    margin-bottom: 0;
-    li.breadcrumb-item > a {
-      text-decoration: none;
-    }
-    li.breadcrumb-item > a:hover {
-      text-decoration: underline;
-    }
-  }
-}
-
-label.required {
-  font-weight: $font-weight-bold;
-
-  &:after {
-    position: absolute;
-    display: inline-block;
-    margin: 0 0 0 2px;
-    font-family: 'Material Design Icons';
-    font-size: 8px;
-    font-style: normal;
-    font-weight: $font-weight-medium;
-    text-decoration: none;
-    content: '\f06C4';
-  }
-}
-
-// Applied to containing element around table bulk-action buttons (bulk-edit, bulk-disconnect
-// bulk-delete, etc). Each usage of .bulk-buttons needs to have groups of buttons wrapped with
-// .bulk-button-group so that proper spacing is applied (even if there is only one group).
-div.bulk-buttons {
-  display: flex;
-  justify-content: space-between;
-  margin: math.div($spacer, 2) 0;
-
-  // Each group of buttons needs to be contained separately for alignment purposes. This way, you
-  // can put some buttons in a group that aligns left, and other buttons in a group that aligns
-  // right.
-  > div.bulk-button-group {
-    display: flex;
-    flex-wrap: wrap;
-    // For small screens: don't fill the available space (thereby expanding the size of the button).
-    align-items: flex-start;
-
-    &:first-of-type:not(:last-of-type) {
-      // If there are multiple bulk button groups and this is the first, the first button in the
-      // group should *not* have left spacing applied, so the button group aligns with the rest
-      // of the page elements.
-      > *:first-child {
-        margin-left: 0;
-      }
-    }
-
-    &:last-of-type:not(:first-of-type) {
-      // If there are multiple bulk button groups and this is the last, the last button in the
-      // group should *not* have right spacing applied, so the button group aligns with the rest
-      // of the page elements.
-      > *:last-child {
-        margin-right: 0;
-      }
-    }
-
-    // However, the rest of the buttons should have spacing applied in all directions.
-    > * {
-      margin: math.div($spacer, 4);
-    }
-  }
-}
-
-table tbody {
-  @each $color, $value in $theme-colors {
-    tr.#{$color} {
-      background-color: rgba($value, 0.15);
-      border-color: $gray-500;
-    }
-  }
-}
-
-// Style objects with statuses/roles within a table. As of implementation, used for IP addresses
-// assigned to interfaces.
-table .table-badge-group {
-  .table-badge {
-    display: block;
-    width: min-content;
-    font-size: $font-size-sm;
-    font-weight: $font-weight-base;
-
-    &:not(.badge) {
-      // Apply badge horizontal padding so that IP addresses *not* within a badge appear aligned
-      // with IP addresses that *are* within a badge.
-      padding: 0 $badge-padding-x;
-    }
-
-    &.badge:not(:last-of-type):not(:only-child) {
-      margin-bottom: map.get($spacers, 1);
-    }
-  }
-}
-
-pre.change-data {
-  padding-right: 0;
-  padding-left: 0;
-
-  > span {
-    display: block;
-    padding-right: $spacer;
-    padding-left: $spacer;
-
-    &.added {
-      background-color: var(--nbx-change-added);
-    }
-
-    &.removed {
-      background-color: var(--nbx-change-removed);
-    }
-  }
-}
-
-pre.change-diff {
-  border-color: transparent;
-
-  &.change-removed {
-    background-color: var(--nbx-change-removed);
-  }
-
-  &.change-added {
-    background-color: var(--nbx-change-added);
-  }
-}
-
-div.card-overlay {
-  position: absolute;
-  display: flex;
-  align-items: center;
-  justify-content: center;
-  width: 100%;
-  height: 100%;
-  background-color: rgba($white, 0.75);
-  border-radius: $border-radius;
-
-  > div.spinner-border {
-    width: 6rem;
-    height: 6rem;
-    color: $secondary;
-  }
-}
-
-.table-controls {
-  display: flex;
-
-  @include media-breakpoint-up(md) {
-    // `!important` needed because of inherited margin-bottom from `.col`
-    margin-top: 0 !important;
-    margin-bottom: 0 !important;
-  }
-
-  .table-configure {
-    justify-content: flex-start;
-
-    @include media-breakpoint-up(md) {
-      justify-content: flex-end;
-    }
-  }
-
-  .form-switch.form-check-inline {
-    flex: 1 0 auto;
-    font-size: $font-size-sm;
-  }
-}
-
-// Tabbed content
-.nav-tabs {
-  background-color: $body-bg;
-  .nav-link {
-    &:hover {
-      // Don't show a bottom-border on a hovered nav link because it overlaps with the .nav-tab border.
-      border-bottom-color: transparent;
-    }
-    &.active {
-      // Set the background-color of an active tab to the same color as the .tab-content
-      // background-color so it visually indicates which tab is open.
-      background-color: $tab-content-bg;
-      border-bottom-color: $tab-content-bg;
-      // Move the active tab down 1px to overtake the .nav-tabs element's border, but only for that
-      // tab. This is an ugly hack, but it works.
-      transform: translateY(1px);
-    }
-  }
-}
-
-.tab-content {
-  display: flex;
-  flex-direction: column;
-  padding: $spacer;
-}
-
-// Override masonry-layout styles when printing.
-.masonry {
-  @media print {
-    position: static !important;
-    display: block !important;
-    height: unset !important;
-  }
-  .masonry-item {
-    @media print {
-      position: static !important;
-      top: unset !important;
-      left: unset !important;
-      display: block !important;
-    }
-  }
-}
-
-// Object hierarchy indicators.
-.record-depth {
-  display: inline;
-  font-size: $font-size-base;
-  user-select: none;
-  opacity: 0.33;
-
-  // Add spacing to the last or only dot.
-  span:only-of-type,
-  span:last-of-type {
-    margin-right: map.get($spacers, 1);
-  }
-}
-
-// Remove the max-width from image preview popovers as this is controlled on the image element.
-.popover.image-preview-popover {
-  max-width: unset;
-}
-
-/* Rendered Markdown */
-.rendered-markdown table {
-  width: 100%;
-}
-.rendered-markdown th {
-  border-bottom: 2px solid #dddddd;
-  padding: 8px;
-}
-.rendered-markdown td {
-  border-top: 1px solid #dddddd;
-  padding: 8px;
-}
-
-th[align="left"] {
-  text-align: left;
-}
-
-th[align="center"] {
-  text-align: center;
-}
-
-th[align="right"] {
-  text-align: right;
-}
-
-/* Markdown widget */
-.markdown-widget {
-  .nav-link {
-    border-bottom: 0;
-
-    &.active {
-      background-color: var(--nbx-body-bg);
-    }
-  }
-
-  .nav-tabs {
-    background-color: var(--nbx-pre-bg);
-  }
-}
-
-// Preformatted text blocks
-td pre {
-  margin-bottom: 0;
-}
-pre.block {
-  padding: $spacer;
-  background-color: var(--nbx-pre-bg);
-  border: 1px solid var(--nbx-pre-border-color);
-  border-radius: $border-radius;
-}
-
-#django-messages {
-  position: fixed;
-  right: $spacer;
-  bottom: 0;
-  margin: $spacer;
-}
-
-// Page-specific styles.
-html {
-  // Shade the home page content background-color.
-  &[data-netbox-url-name='home'] {
-    .content-container,
-    .search {
-      background-color: $gray-100 !important;
-    }
-    &[data-netbox-color-mode='dark'] {
-      .content-container,
-      .search {
-        background-color: $darkest !important;
-      }
-    }
-  }
-
-  // Don't show the django-messages toasts on the login screen in favor of the alert component.
-  &[data-netbox-url-name='login'] {
-    #django-messages {
-      display: none;
-    }
-  }
-  
-  // Apply row colours to interface lists
-  &[data-netbox-url-name='device_interfaces'] {
-    tr[data-cable-status=connected] {
-      background-color: rgba(map.get($theme-colors, "green"), 0.15);
-    }
-  
-    tr[data-cable-status=planned] {
-      background-color: rgba(map.get($theme-colors, "blue"), 0.15);
-    }
-  
-    tr[data-cable-status=decommissioning] {
-      background-color: rgba(map.get($theme-colors, "yellow"), 0.15);
-    }
-  
-    tr[data-mark-connected=true] {
-      background-color: rgba(map.get($theme-colors, "success"), 0.15);
-    }
-  
-    tr[data-virtual=true] {
-      background-color: rgba(map.get($theme-colors, "primary"), 0.15);
-    }
-  
-    tr[data-enabled=disabled] {
-      background-color: rgba(map.get($theme-colors, "danger"), 0.15);
-    }
-  
-    // Only show the correct button depending on the cable status
-    tr[data-cable-status=connected] button.mark-installed {
-      display: none;
-    }
-  
-    tr:not([data-cable-status=connected]) button.mark-planned {
-      display: none;
-    }
-  
-  }
-}
->>>>>>> 39a83079
+@import 'custom/misc';